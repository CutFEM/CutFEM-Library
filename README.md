# About 
This library contains implementations of CutFEM algorithms on simple numerical examples. It is maintained and developed by Thomas Frachon, Sebastian Myrbäck and Erik Nilsson at the Department of Mathematics, KTH Royal Institute of Technology, Stockholm, Sweden.


# Installing the CutFEM Library

1. **Install dependencies**
    * For default configuration, you need to install Cmake and UMFPACK. You need to be able to run C++20, so make sure you have a compatible compiler.
    * To use e.g. MUMPS, you need to install mumps and mpi.

2. **Clone**
    ```
    git clone https://github.com/CutFEM/CutFEM-Library.git
    ```
3. **Configure**
    ```
    cd CutFEM-Library
    mkdir build
    cd build
    cmake ..
    ```
4. **Compile** \
<<<<<<< HEAD
    If you want to compile all files in the [cpp/example](cpp/example) folder, write ```make``` or ```make -jX``` for building with ```X``` processors. 
=======
    If you want to compile all files in the [cpp/example](cpp/example) folder, write ```make```.
>>>>>>> e787f693

5. **Run**
   Compiling creates an executable file in the ```build/bin``` folder. To run a file with executable name ```<ex_name>``` run the code by writing ```./bin/<ex_name>```.

7. **Other settings** \
    If you want to configure the library with other settings, such as being able to use mumps for solving linear systems, you can change the settings in the [CMakeLists.txt](CMakeLists.txt) file.


# Reproducing data

### *A High-Order Conservative Cut Finite Element Method for Problems in Time-Dependent Domains*, 2024, S. Myrbäck, S. Zahedi. [Link here](https://www.sciencedirect.com/science/article/pii/S0045782524005012)

This paper presents a conservative space-time CutFEM for solving convection-diffusion equations in bulk, or bulk-surface domains.

The files are located in [cpp/example/convection_diffusion](cpp/example/convection_diffusion/) and consist of two files: [bulk.cpp](cpp/example/convection_diffusion/bulk.cpp), and [coupled.cpp](cpp/example/convection_diffusion/coupled.cpp).

To run them you first need to build them, by writing e.g. ```make -j4 bulk```, unless you've already built them when installing the library above.

To execute and run the files, there are several options/parameters to choose from:

#### Bulk

1. **Example**: ```circle/kite```
2. **Method**: ```conservative/non_conservative```
3. **Polynomial order in space**: ```1/2/3```
4. **Polynomial order in time**: ```0/1/2/3```
5. **Ghost-penalty stabilization technique**: ```fullstab/macro```

These options are set by defining preprocessor variables before the main function, e.g. ```#define circle```. Other user variables, such as stabilization constant, macroelement parameter, and number of quadrature nodes in time and space, are changed inside the main function. The code is then executed as:

```
./bin/bulk
```


#### Coupled

1. **Method**: ```conservative/non_conservative```
2. **Polynomial order in space**: ```1/2```
3. **Polynomial order in time**: ```0/1/2/3```
4. **Ghost-penalty stabilization technique**: ```fullstab/macro```

Stabilization constants, macroelement parameters, number of quadrature nodes in time and space, etc, are changed inside the main function. The code is then executed as:

```
./bin/coupled
```
Convergence history is printed both in the terminal and in the files "output_bulk.dat" and "output_coupled.dat". 


### *A divergence preserving cut finite element method for Darcy flow*, 2024, Thomas Frachon, Erik Nilsson, Sara Zahedi
To create the Darcy problem to reproduce results using Python:
1 - All options can be OFF apart from CUTFEM_BUILD_PYTHON_WRAPPER
2. "cmake ..; make -j4;"
2 - Go to the python folder
"cd ../../python/darcy;"
3 - In the darcy_wrapper.py file one must link to the library. Verify that the good extension is used.
4 - run darcy.py


Note: It is important to turn off the options for finding libraries if they are not installed, otherwise the compilation will not succeed.

Note: When compiling the python library, the MPI option should be turned off.

On another hand, to update all modules (test, solver etc) one can do
"git submodule update --init --recursive"


# TO INSTALL A SUBMODULE
git submodule update --init --recusive submodule_name

# TO INSTALL UMFPACK
1. add the module SuiteSparse
"git submodule update --init --SuiteSparse"
2. Go to UMFPACK folder
"make local; make install;
3. Fixe the cmake/FindUMFPACK.cmake


<|MERGE_RESOLUTION|>--- conflicted
+++ resolved
@@ -20,11 +20,7 @@
     cmake ..
     ```
 4. **Compile** \
-<<<<<<< HEAD
-    If you want to compile all files in the [cpp/example](cpp/example) folder, write ```make``` or ```make -jX``` for building with ```X``` processors. 
-=======
     If you want to compile all files in the [cpp/example](cpp/example) folder, write ```make```.
->>>>>>> e787f693
 
 5. **Run**
    Compiling creates an executable file in the ```build/bin``` folder. To run a file with executable name ```<ex_name>``` run the code by writing ```./bin/<ex_name>```.
