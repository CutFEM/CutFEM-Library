/*
This file is part of CutFEM-Library.

CutFEM-Library is free software: you can redistribute it and/or modify it under
the terms of the GNU General Public License as published by the Free Software
Foundation, either version 3 of the License, or (at your option) any later
version.

CutFEM-Library is distributed in the hope that it will be useful, but WITHOUT
ANY WARRANTY; without even the implied warranty of MERCHANTABILITY or FITNESS
FOR A PARTICULAR PURPOSE. See the GNU General Public License for more details.

You should have received a copy of the GNU General Public License along with
CutFEM-Library. If not, see <https://www.gnu.org/licenses/>
*/

/**
 * @brief Time-dependent convection diffusion equation.
 * @note We consider a time-dependent bulk problem in a fictitious domain called Omega(t).

 *  Problem:

    * Omega_2(t):
    Find u in Omega_2(t) such that

    dt(u) + beta*grad(u) - D*laplace(u) = f,    in Omega_2(t).
                                        BC,  on Gamma(t).

 *  Numerical method:
    A space-time Cutfem, using the level-set method.

 *  Classical scheme: Standard FEM scheme.
 *  Conservative scheme: Reynold's transport theorem is used to make
    the bilinear form fulfill a conservation law.
*/

// Dependencies
#include <cassert>
#include <cmath>
#include <cstdlib>
#include <fstream>
#include <array>
#include <iostream>
#ifdef USE_MPI
#include "cfmpi.hpp"
#endif
#include "finiteElement.hpp"
#include "../num/gnuplot.hpp"
#include "levelSet.hpp"
#include "baseProblem.hpp"
#include "projection.hpp"
#include "../num/matlab.hpp"
#include "../num/redirectOutput.hpp"
#include "paraview.hpp"
#include "../problem/AlgoimIntegration.hpp"

using namespace globalVariable; // to access some globally defined constants

// Numerical examples

// Numerical examples
namespace Example1 {
// A circle moving in a circular trajectory
const double D        = 1.;
const double R0       = 0.17;
const double beta_max = M_PI * 0.5;

// Level-set function
double fun_levelSet(double *P, const int i, const R t) {
    R xc = 0.5 + 0.28 * sin(M_PI * t), yc = 0.5 - 0.28 * cos(M_PI * t);
    return ((P[0] - xc) * (P[0] - xc) + (P[1] - yc) * (P[1] - yc) - R0 * R0);
}

// Level-set function initial
double fun_levelSet(double *P, const int i) {
    return ((P[0] - 0.5) * (P[0] - 0.5) + (P[1] - 0.22) * (P[1] - 0.22) - R0 * R0);
}

template <int N> struct Levelset {

    double t;

    // level set function
    template <typename V> typename V::value_type operator()(const V &P) const {
        R xc = 0.5 + 0.28 * sin(M_PI * t), yc = 0.5 - 0.28 * cos(M_PI * t);
        return ((P[0] - xc) * (P[0] - xc) + (P[1] - yc) * (P[1] - yc) - 0.17 * 0.17);
    }

    // gradient of level set function
    template <typename T> algoim::uvector<T, N> grad(const algoim::uvector<T, N> &x) const {

        return algoim::uvector<T, N>(2.0 * (x(0) - 0.5 - 0.28 * sin(M_PI * t)),
                                     2.0 * (x(1) - 0.5 + 0.28 * cos(M_PI * t)));
    }

    // normal = grad(phi)/norm(grad(phi))
    R2 normal(std::span<double> P) const {
        R norm = sqrt(pow(2.0 * (P[0] - (0.5 + 0.28 * sin(M_PI * t))), 2) +
                      pow(2.0 * (P[1] - (0.5 - 0.28 * cos(M_PI * t))), 2));
        // R normalize = 1. / sqrt(4. * P[0] * P[0] + 4. * P[1] * P[1]);
        return R2(2.0 * (P[0] - (0.5 + 0.28 * sin(M_PI * t))) / norm,
                  2.0 * (P[1] - (0.5 - 0.28 * cos(M_PI * t))) / norm);
    }
};

// The rhs Neumann boundary condition
R fun_neumann_Gamma(double *P, const int i, const R t) {
    R x = P[0], y = P[1];

    // Automatic

    return D * 3.141592653589793 * cos(x * 3.141592653589793) * sin(y * 3.141592653589793) * 1.0 /
               sqrt(pow(y + cos(t * 3.141592653589793) * (7.0 / 2.5E+1) - 1.0 / 2.0, 2.0) +
                    pow(-x + sin(t * 3.141592653589793) * (7.0 / 2.5E+1) + 1.0 / 2.0, 2.0)) *
               (pow(cos(t * 3.141592653589793), 2.0) * 2.0 - 1.0) *
               (y * 2.0 + cos(t * 3.141592653589793) * (1.4E+1 / 2.5E+1) - 1.0) * (-1.0 / 5.0) +
           (D * 3.141592653589793 * cos(y * 3.141592653589793) * sin(x * 3.141592653589793) * 1.0 /
            sqrt(pow(y + cos(t * 3.141592653589793) * (7.0 / 2.5E+1) - 1.0 / 2.0, 2.0) +
                 pow(-x + sin(t * 3.141592653589793) * (7.0 / 2.5E+1) + 1.0 / 2.0, 2.0)) *
            (pow(cos(t * 3.141592653589793), 2.0) * 2.0 - 1.0) *
            (x * -2.0 + sin(t * 3.141592653589793) * (1.4E+1 / 2.5E+1) + 1.0)) /
               5.0;

    // Correct sign of normal vector at interface
    return -(pi * cos(2 * pi * t) * cos(pi * y) * sin(pi * x) * (x - 1. / 2 - 0.28 * sin(pi * t))) /
               (250 * sqrt((pow(x - 1. / 2 - 0.28 * sin(pi * t), 2) + pow(y - 0.5 + 0.28 * cos(pi * t), 2)))) -
           (pi * cos(2 * pi * t) * cos(pi * x) * sin(pi * y) * (y - 0.5 + 0.28 * cos(pi * t))) /
               (250 * sqrt((pow((x - 1. / 2 - 0.28 * sin(pi * t)), 2) + pow(y - 0.5 + 0.28 * cos(pi * t), 2))));
}

// Velocity field
R fun_velocity(double *P, const int i, const double t) {
    if (i == 0)
        return M_PI * (0.5 - P[1]);
    else
        return M_PI * (P[0] - 0.5);
}

R fun_one(double *P, const int i) { return 1.; }

// // Normal x-direction
// R n1(double *P, const R t) {
//    R xc = 0.5 + 0.28 * sin(M_PI * t), yc = 0.5 - 0.28 * cos(M_PI * t);
//    return (P[0] - xc) /
//           (sqrt((P[1] - yc) * (P[1] - yc) + (P[0] - xc) * (P[0] - xc)));
// }

// // Normal y-direction
// R n2(double *P, const R t) {
//    R xc = 0.5 + 0.28 * sin(M_PI * t), yc = 0.5 - 0.28 * cos(M_PI * t);
//    return (P[1] - yc) /
//           (sqrt((P[1] - yc) * (P[1] - yc) + (P[0] - xc) * (P[0] - xc)));
// }

// Initial solution bulk
R fun_uBulkInit(double *P, const int i) { return 0.5 + 0.4 * cos(M_PI * P[0]) * cos(M_PI * P[1]); }

// Exact solution bulk
R fun_uBulk(double *P, const int i, const R t) {
    return 0.5 + 0.4 * cos(M_PI * P[0]) * cos(M_PI * P[1]) * cos(2 * M_PI * t);
}

R fun_uBulkD(double *P, const int i, const int d, const R t) {
    return 0.5 + 0.4 * cos(M_PI * P[0]) * cos(M_PI * P[1]) * cos(2 * M_PI * t);
}

// RHS fB bulk
R fun_rhsBulk(double *P, const int i, const R t) {
    R x = P[0], y = P[1];

    // automatic
    return 3.141592653589793 * cos(x * 3.141592653589793) * cos(y * 3.141592653589793) *
               sin(t * 3.141592653589793 * 2.0) * (-4.0 / 5.0) -
           (3.141592653589793 * 3.141592653589793) * cos(t * 3.141592653589793 * 2.0) * cos(x * 3.141592653589793) *
               sin(y * 3.141592653589793) * (x - 1.0 / 2.0) * (2.0 / 5.0) +
           (3.141592653589793 * 3.141592653589793) * cos(t * 3.141592653589793 * 2.0) * cos(y * 3.141592653589793) *
               sin(x * 3.141592653589793) * (y - 1.0 / 2.0) * (2.0 / 5.0) +
           D * (3.141592653589793 * 3.141592653589793) * cos(t * 3.141592653589793 * 2.0) * cos(x * 3.141592653589793) *
               cos(y * 3.141592653589793) * (4.0 / 5.0);

    return (M_PI * M_PI * cos(2 * M_PI * t) * cos(M_PI * x) * cos(M_PI * y)) / 125 -
           (4 * M_PI * cos(M_PI * x) * cos(M_PI * y) * sin(2 * M_PI * t)) / 5 -
           (2 * M_PI * M_PI * cos(2 * M_PI * t) * cos(M_PI * x) * sin(M_PI * y) * (x - 0.5)) / 5 +
           (2 * M_PI * M_PI * cos(2 * M_PI * t) * cos(M_PI * y) * sin(M_PI * x) * (y - 0.5)) / 5;
}

R fun_neumann_left(double *P, const int i, const R t) {
    R x = P[0], y = P[1];

    return (pi * cos(2 * pi * t) * cos(pi * y) * sin(pi * x)) / 250;
}

R fun_neumann_bottom(double *P, const int i, const R t) {
    R x = P[0], y = P[1];

    return (pi * cos(2 * pi * t) * cos(pi * x) * sin(pi * y)) / 250;
}

R fun_neumann_right(double *P, const int i, const R t) {
    R x = P[0], y = P[1];

    return -(pi * cos(2 * pi * t) * cos(pi * y) * sin(pi * x)) / 250;
}

R fun_neumann_top(double *P, const int i, const R t) {
    R x = P[0], y = P[1];

    return -(pi * cos(2 * pi * t) * cos(pi * x) * sin(pi * y)) / 250;
}

} // namespace Example1

namespace Example2 {
// Kite shape
const double R0       = .5;
const double C        = 5. / 3;
const double W        = 1. / 6;
const double D        = 0.01;
const double beta_max = W;

double fun_one(double *P, const int i) { return 1.; }

double rho(double *P, const double t) { return (W - C * P[1] * P[1]) * t; }

double fun_levelSet(double *P, const int i, const double t) {
    return (P[0] - rho(P, t)) * (P[0] - rho(P, t)) + P[1] * P[1] - R0 * R0;
}

template <int N> struct Levelset {

    double t;

    // level set function
    template <typename V> typename V::value_type operator()(const V &P) const {
        return (P[0] - (W - C * P[1] * P[1]) * t) * (P[0] - (W - C * P[1] * P[1]) * t) + P[1] * P[1] - R0 * R0;
    }

    // gradient of level set function
    template <typename T> algoim::uvector<T, N> grad(const algoim::uvector<T, N> &x) const {

        return algoim::uvector<T, N>(2. * (x(0) - (W - C * x(1) * x(1)) * t),
                                     4. * C * t * x(1) * (x(0) - t * (W - C * x(1) * x(1))) + 2. * x(1));
    }

    // normal = grad(phi)/norm(grad(phi))
    R2 normal(std::span<double> P) const {
        R norm = sqrt(pow(2. * (P[0] - (W - C * P[1] * P[1]) * t), 2) +
                      pow(4. * C * t * P[1] * (P[0] - t * (W - C * P[1] * P[1])) + 2. * P[1], 2));
        // R normalize = 1. / sqrt(4. * P[0] * P[0] + 4. * P[1] * P[1]);
        return R2(2. * (P[0] - (W - C * P[1] * P[1]) * t) / norm,
                  (4. * C * t * P[1] * (P[0] - t * (W - C * P[1] * P[1])) + 2. * P[1]) / norm);
    }
};

R fun_rhsBulk(double *P, const int i, const R t) {
    R x = P[0], y = P[1];

    return D * ((2 * pi * sin((pi * (pow((x - t * (-C * y * y + W)), 2) + y * y)) / (R0 * R0)) * sin(pi * t)) /
                    (R0 * R0) +
                (pi * pi * cos((pi * (pow((x - t * (-C * y * y + W)), 2) + y * y)) / (R0 * R0)) * sin(pi * t) *
                 pow((2 * x - 2 * t * (-C * y * y + W)), 2)) /
                    (R0 * R0 * R0 * R0) +
                (pi * sin((pi * (pow((x - t * (-C * y * y + W)), 2) + y * y)) / (R0 * R0)) * sin(pi * t) *
                 (8 * C * C * t * t * y * y + 4 * C * t * (x - t * (-C * y * y + W)) + 2)) /
                    (R0 * R0) +
                (pi * pi * cos((pi * (pow((x - t * (-C * y * y + W)), 2) + y * y)) / (R0 * R0)) * sin(pi * t) *
                 pow((2 * y + 4 * C * t * y * (x - t * (-C * y * y + W))), 2)) /
                    (R0 * R0 * R0 * R0)) +
           pi * cos((pi * (pow((x - t * (-C * y * y + W)), 2) + y * y)) / (R0 * R0)) * cos(pi * t) +
           (2 * pi * sin((pi * (pow((x - t * (-C * y * y + W)), 2) + y * y)) / (R0 * R0)) * sin(pi * t) *
            (-C * y * y + W) * (x - t * (-C * y * y + W))) /
               (R0 * R0) -
           (pi * sin((pi * (pow((x - t * (-C * y * y + W)), 2) + y * y)) / (R0 * R0)) * sin(pi * t) * (-C * y * y + W) *
            (2 * x - 2 * t * (-C * y * y + W))) /
               (R0 * R0);
}

// The rhs Neumann boundary condition
R fun_neumann_Gamma(double *P, const int i, const R t) {
    R x = P[0], y = P[1];

    return 0.;

    return -(pi * sin((pi * (pow((x - t * (-C * y * y + W)), 2) + y * y)) / (R0 * R0)) * sin(pi * t) *
             pow((2 * y + 4 * C * t * y * (x - t * (-C * y * y + W))), 2)) /
               (200 * (R0 * R0) * sqrt((pow((x - t * (-C * y * y + W)), 2) + y * y))) -
           (pi * sin((pi * (pow((x - t * (-C * y * y + W)), 2) + y * y)) / (R0 * R0)) * sin(pi * t) *
            pow((2 * x - 2 * t * (-C * y * y + W)), 2)) /
               (200 * (R0 * R0) * sqrt((pow((x - t * (-C * y * y + W)), 2) + y * y)));
}

// Velocity field
R fun_velocity(double *P, const int i, const double t) {
    if (i == 0)
        return W - C * P[1] * P[1];
    else
        return 0.;
}

// Initial solution bulk
R fun_uBulkInit(double *P, const int i) { return 0.; }

// Exact solution bulk
R fun_uBulk(double *P, const int i, const R t) {
    double x = P[0], y = P[1];

    double r = (x - (W - C * y * y) * t) * (x - (W - C * y * y) * t) + y * y;
    return cos(M_PI * (r) / (R0 * R0)) * sin(M_PI * t);

    // double r = std::sqrt((x - (W - C * y * y) * t) * (x - (W - C * y * y) * t) + y * y);
    // return cos(M_PI * (r + Epsilon) / (R0));
}

R fun_uBulkD(double *P, const int i, const int d, const R t) {
    double x = P[0], y = P[1];

    double r = (x - (W - C * y * y) * t) * (x - (W - C * y * y) * t) + y * y;
    return cos(M_PI * (r) / (R0 * R0)) * sin(M_PI * t);

    // double r = std::sqrt((x - (W - C * y * y) * t) * (x - (W - C * y * y) * t) + y * y);
    // return cos(M_PI * (r + Epsilon) / (R0));
}
} // namespace Example2

namespace Example3 {
// N-sphere
const double R0       = .5;
const double D        = .01;
const double beta_max = 2.;

double fun_one(double *P, const int i) { return 1.; }

double rho(double *P, const double t) { return 1. / pi * sin(2 * pi * t); }

double fun_levelSet(double *P, const int i, const double t) {
    return (P[0] - rho(P, t)) * (P[0] - rho(P, t)) + P[1] * P[1] - R0 * R0;
}

template <int N> struct Levelset {

    double t;

    // level set function
    template <typename V> typename V::value_type operator()(const V &P) const {
        return (P[0] - 1. / pi * sin(2 * pi * t)) * (P[0] - 1. / pi * sin(2 * pi * t)) + P[1] * P[1] - R0 * R0;
    }

    // gradient of level set function
    template <typename T> algoim::uvector<T, N> grad(const algoim::uvector<T, N> &x) const {

        return algoim::uvector<T, N>(2. * (x(0) - 1. / pi * sin(2 * pi * t)), 2. * x(1));
    }

    // normal = grad(phi)/norm(grad(phi))
    R2 normal(std::span<double> P) const {
        R norm = sqrt(4. * (P[0] - 1. / pi * sin(2 * pi * t)) * (P[0] - 1. / pi * sin(2 * pi * t)) + 4. * P[1] * P[1]);
        // R normalize = 1. / sqrt(4. * P[0] * P[0] + 4. * P[1] * P[1]);
        return R2(2. * (P[0] - 1. / pi * sin(2 * pi * t)) / norm, 2. * P[1] / norm);
    }
};

R fun_rhsBulk(double *P, const int i, const R t) {
    R x = P[0], y = P[1];

    return D * ((4 * pi * sin(pi * t) *
                 sin((pi * (pow((x - (5734161139222659 * sin(2 * pi * t)) / 18014398509481984), 2) + y * y)) /
                     (R0 * R0))) /
                    (R0 * R0) +
                (4 * y * y * pi * pi * sin(pi * t) *
                 cos((pi * (pow((x - (5734161139222659 * sin(2 * pi * t)) / 18014398509481984), 2) + y * y)) /
                     (R0 * R0))) /
                    (R0 * R0 * R0 * R0) +
                (pi * pi * sin(pi * t) *
                 cos((pi * (pow((x - (5734161139222659 * sin(2 * pi * t)) / 18014398509481984), 2) + y * y)) /
                     (R0 * R0)) *
                 pow((2 * x - (5734161139222659 * sin(2 * pi * t)) / 9007199254740992), 2)) /
                    (R0 * R0 * R0 * R0)) +
           pi * cos(pi * t) *
               cos((pi * (pow((x - (5734161139222659 * sin(2 * pi * t)) / 18014398509481984), 2) + y * y)) /
                   (R0 * R0)) -
           (2 * pi * cos(2 * pi * t) * sin(pi * t) *
            sin((pi * (pow((x - (5734161139222659 * sin(2 * pi * t)) / 18014398509481984), 2) + y * y)) / (R0 * R0)) *
            (2 * x - (5734161139222659 * sin(2 * pi * t)) / 9007199254740992)) /
               (R0 * R0) +
           (5734161139222659 * pi * pi * cos(2 * pi * t) * sin(pi * t) *
            sin((pi * (pow((x - (5734161139222659 * sin(2 * pi * t)) / 18014398509481984), 2) + y * y)) / (R0 * R0)) *
            (x - (5734161139222659 * sin(2 * pi * t)) / 18014398509481984)) /
               (4503599627370496 * (R0 * R0));
}

// The rhs Neumann boundary condition
R fun_neumann_Gamma(double *P, const int i, const R t) {
    R x = P[0], y = P[1];

    return 0.;
}

// Velocity field
R fun_velocity(double *P, const int i, const double t) {
    if (i == 0)
        return 2 * cos(2 * pi * t);
    else
        return 0.;
}

// Initial solution bulk
R fun_uBulkInit(double *P, const int i) { return 0.; }

// Exact solution bulk
R fun_uBulk(double *P, const int i, const R t) {
    double x = P[0], y = P[1];

    double rho = 1. / pi * sin(2 * pi * t);
    double r   = (x - rho) * (x - rho) + y * y;
    return cos(M_PI * (r) / (R0 * R0)) * sin(M_PI * t);
}

R fun_uBulkD(double *P, const int i, const int d, const R t) {
    double x = P[0], y = P[1];

    double rho = 1. / pi * sin(2 * pi * t);
    double r   = (x - rho) * (x - rho) + y * y;
    return cos(M_PI * (r) / (R0 * R0)) * sin(M_PI * t);
}
} // namespace Example3

namespace Preuss {
const double R0       = .5;
const double D        = 1.;
const double beta_max = 2.;

/* This works for running Test – i.e. a pure bulk problem on Omega_2. */

double fun_one(double *P, const int i) { return 1.; }

double fun_oneD(double *P, const int i, const int d, const R t) { return 1.; }

double rho(double *P, const double t) { return 1. / pi * std::sin(2 * pi * t); }

double fun_levelSet(double *P, const int i, const double t) {
    return P[0] * P[0] + (P[1] - rho(P, t)) * (P[1] - rho(P, t)) - R0 * R0;
}

template <int N> struct Levelset {

    double t;

    // level set function
    template <typename V> typename V::value_type operator()(const V &P) const {

        return P[0] * P[0] + (P[1] - 1. / pi * sin(2 * pi * t)) * (P[1] - 1. / pi * sin(2 * pi * t)) - R0 * R0;
    }

    // gradient of level set function
    template <typename T> algoim::uvector<T, N> grad(const algoim::uvector<T, N> &x) const {

        return algoim::uvector<T, N>(2. * x(0), 2. * (x(1) - 1. / pi * sin(2 * pi * t)));
    }

    // normal = grad(phi)/norm(grad(phi))
    R2 normal(std::span<double> P) const {
        // R norm = sqrt(4. * (P[0] - 1. / pi * sin(2 * pi * t)) * (P[0] - 1. / pi * sin(2 * pi * t)) + 4. * P[1] *
        // P[1]);
        R norm = sqrt(4. * P[0] * P[0] + 4. * (P[1] - 1. / pi * sin(2 * pi * t)) * (P[1] - 1. / pi * sin(2 * pi * t)));
        // R normalize = 1. / sqrt(4. * P[0] * P[0] + 4. * P[1] * P[1]);
        return R2(2. * P[0] / norm, 2. * (P[1] - 1. / pi * sin(2 * pi * t)) / norm);
    }
};

// The rhs Neumann boundary condition
R fun_neumann_Gamma(double *P, const int i, const R t) { return 0.; }

// Velocity field
R fun_velocity(double *P, const int i, const double t) {
    if (i == 0)
        return 0.;
    else
        return 2 * std::cos(2 * pi * t);
}

// Initial solution bulk
R fun_uBulkInit(double *P, const int i) {
    return std::pow(std::cos(pi * std::sqrt(P[0] * P[0] + P[1] * P[1]) / (2 * R0)), 2);
}

// Exact solution bulk
R fun_uBulk(double *P, const int i, const R t) {
    double x = P[0], y = P[1];

    double rho = 1. / pi * std::sin(2 * pi * t);
    double r   = std::sqrt(x * x + (y - rho) * (y - rho));
    return std::pow(std::cos(pi * r / (2 * R0)), 2);
}

R fun_uBulkD(double *P, const int i, const int d, const R t) {
    double x = P[0], y = P[1];

    double rho = 1. / pi * std::sin(2 * pi * t);
    double r   = std::sqrt(x * x + (y - rho) * (y - rho));
    return std::pow(std::cos(pi * r / (2 * R0)), 2);
}

// RHS fB bulk
R fun_rhsBulk(double *P, const int i, const R t) {
    R x = P[0], y = P[1];

    // with eps
    return -D * ((1.0 / (R0 * R0) * (x * x) * (3.141592653589793 * 3.141592653589793) *
                  pow(cos((3.141592653589793 *
                           sqrt(pow(y - sin(t * 3.141592653589793 * 2.0) * 3.183098861837907E-1, 2.0) + x * x +
                                1.0E-16)) /
                          (R0 * 2.0)),
                      2.0) *
                  (-1.0 / 2.0)) /
                     (pow(y - sin(t * 3.141592653589793 * 2.0) * 3.183098861837907E-1, 2.0) + x * x + 1.0E-16) +
                 (1.0 / (R0 * R0) * (x * x) * (3.141592653589793 * 3.141592653589793) *
                  pow(sin((3.141592653589793 *
                           sqrt(pow(y - sin(t * 3.141592653589793 * 2.0) * 3.183098861837907E-1, 2.0) + x * x +
                                1.0E-16)) /
                          (R0 * 2.0)),
                      2.0)) /
                     (pow(y - sin(t * 3.141592653589793 * 2.0) * 3.183098861837907E-1, 2.0) * 2.0 + (x * x) * 2.0 +
                      2.0E-16) -
                 (1.0 / (R0 * R0) * (3.141592653589793 * 3.141592653589793) *
                  pow(cos((3.141592653589793 *
                           sqrt(pow(y - sin(t * 3.141592653589793 * 2.0) * 3.183098861837907E-1, 2.0) + x * x +
                                1.0E-16)) /
                          (R0 * 2.0)),
                      2.0) *
                  pow(y * 2.0 - sin(t * 3.141592653589793 * 2.0) * 6.366197723675814E-1, 2.0)) /
                     (pow(y - sin(t * 3.141592653589793 * 2.0) * 3.183098861837907E-1, 2.0) * 8.0 + (x * x) * 8.0 +
                      8.0E-16) +
                 (1.0 / (R0 * R0) * (3.141592653589793 * 3.141592653589793) *
                  pow(sin((3.141592653589793 *
                           sqrt(pow(y - sin(t * 3.141592653589793 * 2.0) * 3.183098861837907E-1, 2.0) + x * x +
                                1.0E-16)) /
                          (R0 * 2.0)),
                      2.0) *
                  pow(y * 2.0 - sin(t * 3.141592653589793 * 2.0) * 6.366197723675814E-1, 2.0)) /
                     (pow(y - sin(t * 3.141592653589793 * 2.0) * 3.183098861837907E-1, 2.0) * 8.0 + (x * x) * 8.0 +
                      8.0E-16) -
                 (3.141592653589793 *
                  cos((3.141592653589793 *
                       sqrt(pow(y - sin(t * 3.141592653589793 * 2.0) * 3.183098861837907E-1, 2.0) + x * x + 1.0E-16)) /
                      (R0 * 2.0)) *
                  sin((3.141592653589793 *
                       sqrt(pow(y - sin(t * 3.141592653589793 * 2.0) * 3.183098861837907E-1, 2.0) + x * x + 1.0E-16)) /
                      (R0 * 2.0)) *
                  1.0 / sqrt(pow(y - sin(t * 3.141592653589793 * 2.0) * 3.183098861837907E-1, 2.0) + x * x + 1.0E-16) *
                  2.0) /
                     R0 +
                 ((x * x) * 3.141592653589793 *
                  cos((3.141592653589793 *
                       sqrt(pow(y - sin(t * 3.141592653589793 * 2.0) * 3.183098861837907E-1, 2.0) + x * x + 1.0E-16)) /
                      (R0 * 2.0)) *
                  sin((3.141592653589793 *
                       sqrt(pow(y - sin(t * 3.141592653589793 * 2.0) * 3.183098861837907E-1, 2.0) + x * x + 1.0E-16)) /
                      (R0 * 2.0)) *
                  1.0 /
                  pow(pow(y - sin(t * 3.141592653589793 * 2.0) * 3.183098861837907E-1, 2.0) + x * x + 1.0E-16,
                      3.0 / 2.0)) /
                     R0 +
                 (3.141592653589793 *
                  cos((3.141592653589793 *
                       sqrt(pow(y - sin(t * 3.141592653589793 * 2.0) * 3.183098861837907E-1, 2.0) + x * x + 1.0E-16)) /
                      (R0 * 2.0)) *
                  sin((3.141592653589793 *
                       sqrt(pow(y - sin(t * 3.141592653589793 * 2.0) * 3.183098861837907E-1, 2.0) + x * x + 1.0E-16)) /
                      (R0 * 2.0)) *
                  pow(y * 2.0 - sin(t * 3.141592653589793 * 2.0) * 6.366197723675814E-1, 2.0) * 1.0 /
                  pow(pow(y - sin(t * 3.141592653589793 * 2.0) * 3.183098861837907E-1, 2.0) + x * x + 1.0E-16,
                      3.0 / 2.0)) /
                     (R0 * 4.0)) -
           (3.141592653589793 *
            cos((3.141592653589793 *
                 sqrt(pow(y - sin(t * 3.141592653589793 * 2.0) * 3.183098861837907E-1, 2.0) + x * x + 1.0E-16)) /
                (R0 * 2.0)) *
            sin((3.141592653589793 *
                 sqrt(pow(y - sin(t * 3.141592653589793 * 2.0) * 3.183098861837907E-1, 2.0) + x * x + 1.0E-16)) /
                (R0 * 2.0)) *
            cos(t * 3.141592653589793 * 2.0) * (y * 2.0 - sin(t * 3.141592653589793 * 2.0) * 6.366197723675814E-1) *
            1.0 / sqrt(pow(y - sin(t * 3.141592653589793 * 2.0) * 3.183098861837907E-1, 2.0) + x * x + 1.0E-16)) /
               R0 +
           ((3.141592653589793 * 3.141592653589793) *
            cos((3.141592653589793 *
                 sqrt(pow(y - sin(t * 3.141592653589793 * 2.0) * 3.183098861837907E-1, 2.0) + x * x + 1.0E-16)) /
                (R0 * 2.0)) *
            sin((3.141592653589793 *
                 sqrt(pow(y - sin(t * 3.141592653589793 * 2.0) * 3.183098861837907E-1, 2.0) + x * x + 1.0E-16)) /
                (R0 * 2.0)) *
            cos(t * 3.141592653589793 * 2.0) * (y - sin(t * 3.141592653589793 * 2.0) * 3.183098861837907E-1) * 1.0 /
            sqrt(pow(y - sin(t * 3.141592653589793 * 2.0) * 3.183098861837907E-1, 2.0) + x * x + 1.0E-16) *
            6.366197723675814E-1) /
               R0;

    // without eps
    return (D * 1.0 / (R0 * R0) * 3.141592653589793 * 1.0 /
            std::pow(std::pow(y - std::sin(t * 3.141592653589793 * 2.0) * 3.183098861837907E-1, 2.0) + x * x,
                     3.0 / 2.0) *
            (3.141592653589793 *
                 std::pow(std::cos((3.141592653589793 *
                                    std::sqrt(std::pow(y - std::sin(t * 3.141592653589793 * 2.0) * 3.183098861837907E-1,
                                                       2.0) +
                                              x * x)) /
                                   (R0 * 2.0)),
                          2.0) *
                 std::pow(std::pow(y - std::sin(t * 3.141592653589793 * 2.0) * 3.183098861837907E-1, 2.0) + x * x,
                          3.0 / 2.0) *
                 1.622592768292134E+32 -
             3.141592653589793 *
                 std::pow(std::sin((3.141592653589793 *
                                    std::sqrt(std::pow(y - std::sin(t * 3.141592653589793 * 2.0) * 3.183098861837907E-1,
                                                       2.0) +
                                              x * x)) /
                                   (R0 * 2.0)),
                          2.0) *
                 std::pow(std::pow(y - std::sin(t * 3.141592653589793 * 2.0) * 3.183098861837907E-1, 2.0) + x * x,
                          3.0 / 2.0) *
                 1.622592768292134E+32 +
             R0 * (x * x) *
                 std::sin((3.141592653589793 *
                           std::sqrt(std::pow(y - std::sin(t * 3.141592653589793 * 2.0) * 3.183098861837907E-1, 2.0) +
                                     x * x)) /
                          (R0 * 2.0)) *
                 std::cos((3.141592653589793 *
                           std::sqrt(std::pow(y - std::sin(t * 3.141592653589793 * 2.0) * 3.183098861837907E-1, 2.0) +
                                     x * x)) /
                          (R0 * 2.0)) *
                 3.245185536584267E+32 +
             R0 * (y * y) *
                 std::sin((3.141592653589793 *
                           std::sqrt(std::pow(y - std::sin(t * 3.141592653589793 * 2.0) * 3.183098861837907E-1, 2.0) +
                                     x * x)) /
                          (R0 * 2.0)) *
                 std::cos((3.141592653589793 *
                           std::sqrt(std::pow(y - std::sin(t * 3.141592653589793 * 2.0) * 3.183098861837907E-1, 2.0) +
                                     x * x)) /
                          (R0 * 2.0)) *
                 3.245185536584267E+32 +
             R0 *
                 std::sin((3.141592653589793 *
                           std::sqrt(std::pow(y - std::sin(t * 3.141592653589793 * 2.0) * 3.183098861837907E-1, 2.0) +
                                     x * x)) /
                          (R0 * 2.0)) *
                 std::pow(std::sin(t * 3.141592653589793 * 2.0), 2.0) *
                 std::cos((3.141592653589793 *
                           std::sqrt(std::pow(y - std::sin(t * 3.141592653589793 * 2.0) * 3.183098861837907E-1, 2.0) +
                                     x * x)) /
                          (R0 * 2.0)) *
                 3.28806039705713E+31 -
             R0 * y *
                 std::sin((3.141592653589793 *
                           std::sqrt(std::pow(y - std::sin(t * 3.141592653589793 * 2.0) * 3.183098861837907E-1, 2.0) +
                                     x * x)) /
                          (R0 * 2.0)) *
                 std::sin(t * 3.141592653589793 * 2.0) *
                 std::cos((3.141592653589793 *
                           std::sqrt(std::pow(y - std::sin(t * 3.141592653589793 * 2.0) * 3.183098861837907E-1, 2.0) +
                                     x * x)) /
                          (R0 * 2.0)) *
                 2.065949277590844E+32)) /
               3.245185536584267E+32 -
           (3.141592653589793 *
            std::sin(
                (3.141592653589793 *
                 std::sqrt(std::pow(y - std::sin(t * 3.141592653589793 * 2.0) * 3.183098861837907E-1, 2.0) + x * x)) /
                (R0 * 2.0)) *
            std::cos(t * 3.141592653589793 * 2.0) *
            std::cos(
                (3.141592653589793 *
                 std::sqrt(std::pow(y - std::sin(t * 3.141592653589793 * 2.0) * 3.183098861837907E-1, 2.0) + x * x)) /
                (R0 * 2.0)) *
            (y * 2.0 - std::sin(t * 3.141592653589793 * 2.0) * 6.366197723675814E-1) * 1.0 /
            std::sqrt(std::pow(y - std::sin(t * 3.141592653589793 * 2.0) * 3.183098861837907E-1, 2.0) + x * x)) /
               R0 +
           ((3.141592653589793 * 3.141592653589793) *
            std::sin(
                (3.141592653589793 *
                 std::sqrt(std::pow(y - std::sin(t * 3.141592653589793 * 2.0) * 3.183098861837907E-1, 2.0) + x * x)) /
                (R0 * 2.0)) *
            std::cos(t * 3.141592653589793 * 2.0) *
            std::cos(
                (3.141592653589793 *
                 std::sqrt(std::pow(y - std::sin(t * 3.141592653589793 * 2.0) * 3.183098861837907E-1, 2.0) + x * x)) /
                (R0 * 2.0)) *
            (y - std::sin(t * 3.141592653589793 * 2.0) * 3.183098861837907E-1) * 1.0 /
            std::sqrt(std::pow(y - std::sin(t * 3.141592653589793 * 2.0) * 3.183098861837907E-1, 2.0) + x * x) *
            6.366197723675814E-1) /
               R0;
}

} // namespace Preuss

namespace Kite {

const double R0       = 1.;
const double C        = 1.;
const double W        = 1.;
const double D        = 1.;
const double beta_max = W;

double fun_one(double *P, const int i) { return 1.; }

double rho(double *P, const double t) { return (W - C * P[1] * P[1]) * t; }

double fun_levelSet(double *P, const int i, const double t) {
    return (P[0] - rho(P, t)) * (P[0] - rho(P, t)) + P[1] * P[1] - R0 * R0;
}

template <int N> struct Levelset {

    double t;

    // level set function
    template <typename V> typename V::value_type operator()(const V &P) const {
        return (P[0] - (W - C * P[1] * P[1]) * t) * (P[0] - (W - C * P[1] * P[1]) * t) + P[1] * P[1] - R0 * R0;
    }

    // gradient of level set function
    template <typename T> algoim::uvector<T, N> grad(const algoim::uvector<T, N> &x) const {

        return algoim::uvector<T, N>(2. * (x(0) - (W - C * x(1) * x(1)) * t),
                                     4. * C * t * x(1) * (x(0) - t * (W - C * x(1) * x(1))) + 2. * x(1));
    }

    // normal = grad(phi)/norm(grad(phi))
    R2 normal(std::span<double> P) const {
        R norm = sqrt(pow(2. * (P[0] - (W - C * P[1] * P[1]) * t), 2) +
                      pow(4. * C * t * P[1] * (P[0] - t * (W - C * P[1] * P[1])) + 2. * P[1], 2));
        // R normalize = 1. / sqrt(4. * P[0] * P[0] + 4. * P[1] * P[1]);
        return R2(2. * (P[0] - (W - C * P[1] * P[1]) * t) / norm,
                  (4. * C * t * P[1] * (P[0] - t * (W - C * P[1] * P[1])) + 2. * P[1]) / norm);
    }
};

R fun_rhsBulk(double *P, const int i, const R t) {
    R x = P[0], y = P[1];

    return D * ((3.141592653589793 *
                 sin((3.141592653589793 * sqrt(pow(x - t * (W - C * (y * y)), 2.0) + y * y + 1.0E-16)) / R0) *
                 sin(t * 3.141592653589793) * 1.0 / sqrt(pow(x - t * (W - C * (y * y)), 2.0) + y * y + 1.0E-16)) /
                    R0 +
                (1.0 / (R0 * R0) * (3.141592653589793 * 3.141592653589793) *
                 cos((3.141592653589793 * sqrt(pow(x - t * (W - C * (y * y)), 2.0) + y * y + 1.0E-16)) / R0) *
                 sin(t * 3.141592653589793) * pow(x * 2.0 - t * (W - C * (y * y)) * 2.0, 2.0)) /
                    (pow(x - t * (W - C * (y * y)), 2.0) * 4.0 + (y * y) * 4.0 + 4.0E-16) +
                (3.141592653589793 *
                 sin((3.141592653589793 * sqrt(pow(x - t * (W - C * (y * y)), 2.0) + y * y + 1.0E-16)) / R0) *
                 sin(t * 3.141592653589793) * 1.0 / sqrt(pow(x - t * (W - C * (y * y)), 2.0) + y * y + 1.0E-16) *
                 ((C * C) * (t * t) * (y * y) * 8.0 + C * t * (x - t * (W - C * (y * y))) * 4.0 + 2.0)) /
                    (R0 * 2.0) -
                (3.141592653589793 *
                 sin((3.141592653589793 * sqrt(pow(x - t * (W - C * (y * y)), 2.0) + y * y + 1.0E-16)) / R0) *
                 sin(t * 3.141592653589793) * pow(y * 2.0 + C * t * y * (x - t * (W - C * (y * y))) * 4.0, 2.0) * 1.0 /
                 pow(pow(x - t * (W - C * (y * y)), 2.0) + y * y + 1.0E-16, 3.0 / 2.0)) /
                    (R0 * 4.0) +
                (1.0 / (R0 * R0) * (3.141592653589793 * 3.141592653589793) *
                 cos((3.141592653589793 * sqrt(pow(x - t * (W - C * (y * y)), 2.0) + y * y + 1.0E-16)) / R0) *
                 sin(t * 3.141592653589793) * pow(y * 2.0 + C * t * y * (x - t * (W - C * (y * y))) * 4.0, 2.0)) /
                    (pow(x - t * (W - C * (y * y)), 2.0) * 4.0 + (y * y) * 4.0 + 4.0E-16) -
                (3.141592653589793 *
                 sin((3.141592653589793 * sqrt(pow(x - t * (W - C * (y * y)), 2.0) + y * y + 1.0E-16)) / R0) *
                 sin(t * 3.141592653589793) * pow(x * 2.0 - t * (W - C * (y * y)) * 2.0, 2.0) * 1.0 /
                 pow(pow(x - t * (W - C * (y * y)), 2.0) + y * y + 1.0E-16, 3.0 / 2.0)) /
                    (R0 * 4.0)) +
           3.141592653589793 *
               cos((3.141592653589793 * sqrt(pow(x - t * (W - C * (y * y)), 2.0) + y * y + 1.0E-16)) / R0) *
               cos(t * 3.141592653589793) +
           (3.141592653589793 *
            sin((3.141592653589793 * sqrt(pow(x - t * (W - C * (y * y)), 2.0) + y * y + 1.0E-16)) / R0) *
            sin(t * 3.141592653589793) * (W - C * (y * y)) * (x - t * (W - C * (y * y))) * 1.0 /
            sqrt(pow(x - t * (W - C * (y * y)), 2.0) + y * y + 1.0E-16)) /
               R0 -
           (3.141592653589793 *
            sin((3.141592653589793 * sqrt(pow(x - t * (W - C * (y * y)), 2.0) + y * y + 1.0E-16)) / R0) *
            sin(t * 3.141592653589793) * (W - C * (y * y)) * (x * 2.0 - t * (W - C * (y * y)) * 2.0) * 1.0 /
            sqrt(pow(x - t * (W - C * (y * y)), 2.0) + y * y + 1.0E-16)) /
               (R0 * 2.0);
}

// The rhs Neumann boundary condition
R fun_neumann_Gamma(double *P, const int i, const R t) {
    R x = P[0], y = P[1];

    return 0.;

    return -(pi * sin((pi * (pow((x - t * (-C * y * y + W)), 2) + y * y)) / (R0 * R0)) * sin(pi * t) *
             pow((2 * y + 4 * C * t * y * (x - t * (-C * y * y + W))), 2)) /
               (200 * (R0 * R0) * sqrt((pow((x - t * (-C * y * y + W)), 2) + y * y))) -
           (pi * sin((pi * (pow((x - t * (-C * y * y + W)), 2) + y * y)) / (R0 * R0)) * sin(pi * t) *
            pow((2 * x - 2 * t * (-C * y * y + W)), 2)) /
               (200 * (R0 * R0) * sqrt((pow((x - t * (-C * y * y + W)), 2) + y * y)));
}

// Velocity field
R fun_velocity(double *P, const int i, const double t) {
    if (i == 0)
        return W - C * P[1] * P[1];
    else
        return 0.;
}

// Initial solution bulk
R fun_uBulkInit(double *P, const int i) { return 0.; }

// Exact solution bulk
R fun_uBulk(double *P, const int i, const R t) {
    double x = P[0], y = P[1];

    double r = std::sqrt((x - (W - C * y * y) * t) * (x - (W - C * y * y) * t) + y * y);
    return cos(M_PI * r / R0) * sin(M_PI * t);

    // double r = std::sqrt((x - (W - C * y * y) * t) * (x - (W - C * y * y) * t) + y * y);
    // return cos(M_PI * (r + Epsilon) / (R0));
}

R fun_uBulkD(double *P, const int i, const int d, const R t) {
    double x = P[0], y = P[1];

    double r = std::sqrt((x - (W - C * y * y) * t) * (x - (W - C * y * y) * t) + y * y);
    return cos(M_PI * r / R0) * sin(M_PI * t);

    // double r = std::sqrt((x - (W - C * y * y) * t) * (x - (W - C * y * y) * t) + y * y);
    // return cos(M_PI * (r + Epsilon) / (R0));
}
} // namespace Kite

namespace N_sphere {
// N-sphere
const double R0       = .5;
const double D        = 1.;
const double beta_max = 2.;

double fun_one(double *P, const int i) { return 1.; }

double rho(double *P, const double t) { return 1. / pi * sin(2 * pi * t); }

double fun_levelSet(double *P, const int i, const double t) {
    return (P[0] - rho(P, t)) * (P[0] - rho(P, t)) + P[1] * P[1] - R0 * R0;
}

template <int N> struct Levelset {

    double t;

    // level set function
    template <typename V> typename V::value_type operator()(const V &P) const {
        return (P[0] - 1. / pi * sin(2 * pi * t)) * (P[0] - 1. / pi * sin(2 * pi * t)) + P[1] * P[1] - R0 * R0;
    }

    // gradient of level set function
    template <typename T> algoim::uvector<T, N> grad(const algoim::uvector<T, N> &x) const {

        return algoim::uvector<T, N>(2. * (x(0) - 1. / pi * sin(2 * pi * t)), 2. * x(1));
    }

    // normal = grad(phi)/norm(grad(phi))
    R2 normal(std::span<double> P) const {
        R norm = sqrt(4. * (P[0] - 1. / pi * sin(2 * pi * t)) * (P[0] - 1. / pi * sin(2 * pi * t)) + 4. * P[1] * P[1]);
        // R normalize = 1. / sqrt(4. * P[0] * P[0] + 4. * P[1] * P[1]);
        return R2(2. * (P[0] - 1. / pi * sin(2 * pi * t)) / norm, 2. * P[1] / norm);
    }
};

R fun_rhsBulk(double *P, const int i, const R t) {
    R x = P[0], y = P[1];

    return D * ((3.141592653589793 *
                 sin((3.141592653589793 *
                      sqrt(pow(x - sin(t * 3.141592653589793 * 2.0) * 3.183098861837907E-1, 2.0) + y * y + 1.0E-16)) /
                     R0) *
                 sin(t * 3.141592653589793) * 1.0 /
                 sqrt(pow(x - sin(t * 3.141592653589793 * 2.0) * 3.183098861837907E-1, 2.0) + y * y + 1.0E-16) * 2.0) /
                    R0 -
                (3.141592653589793 *
                 sin((3.141592653589793 *
                      sqrt(pow(x - sin(t * 3.141592653589793 * 2.0) * 3.183098861837907E-1, 2.0) + y * y + 1.0E-16)) /
                     R0) *
                 sin(t * 3.141592653589793) *
                 pow(x * 2.0 - sin(t * 3.141592653589793 * 2.0) * 6.366197723675814E-1, 2.0) * 1.0 /
                 pow(pow(x - sin(t * 3.141592653589793 * 2.0) * 3.183098861837907E-1, 2.0) + y * y + 1.0E-16,
                     3.0 / 2.0)) /
                    (R0 * 4.0) +
                (1.0 / (R0 * R0) * (y * y) * (3.141592653589793 * 3.141592653589793) *
                 cos((3.141592653589793 *
                      sqrt(pow(x - sin(t * 3.141592653589793 * 2.0) * 3.183098861837907E-1, 2.0) + y * y + 1.0E-16)) /
                     R0) *
                 sin(t * 3.141592653589793)) /
                    (pow(x - sin(t * 3.141592653589793 * 2.0) * 3.183098861837907E-1, 2.0) + y * y + 1.0E-16) +
                (1.0 / (R0 * R0) * (3.141592653589793 * 3.141592653589793) *
                 cos((3.141592653589793 *
                      sqrt(pow(x - sin(t * 3.141592653589793 * 2.0) * 3.183098861837907E-1, 2.0) + y * y + 1.0E-16)) /
                     R0) *
                 sin(t * 3.141592653589793) *
                 pow(x * 2.0 - sin(t * 3.141592653589793 * 2.0) * 6.366197723675814E-1, 2.0)) /
                    (pow(x - sin(t * 3.141592653589793 * 2.0) * 3.183098861837907E-1, 2.0) * 4.0 + (y * y) * 4.0 +
                     4.0E-16) -
                ((y * y) * 3.141592653589793 *
                 sin((3.141592653589793 *
                      sqrt(pow(x - sin(t * 3.141592653589793 * 2.0) * 3.183098861837907E-1, 2.0) + y * y + 1.0E-16)) /
                     R0) *
                 sin(t * 3.141592653589793) * 1.0 /
                 pow(pow(x - sin(t * 3.141592653589793 * 2.0) * 3.183098861837907E-1, 2.0) + y * y + 1.0E-16,
                     3.0 / 2.0)) /
                    R0) +
           3.141592653589793 *
               cos((3.141592653589793 *
                    sqrt(pow(x - sin(t * 3.141592653589793 * 2.0) * 3.183098861837907E-1, 2.0) + y * y + 1.0E-16)) /
                   R0) *
               cos(t * 3.141592653589793) -
           (3.141592653589793 *
            sin((3.141592653589793 *
                 sqrt(pow(x - sin(t * 3.141592653589793 * 2.0) * 3.183098861837907E-1, 2.0) + y * y + 1.0E-16)) /
                R0) *
            cos(t * 3.141592653589793 * 2.0) * sin(t * 3.141592653589793) *
            (x * 2.0 - sin(t * 3.141592653589793 * 2.0) * 6.366197723675814E-1) * 1.0 /
            sqrt(pow(x - sin(t * 3.141592653589793 * 2.0) * 3.183098861837907E-1, 2.0) + y * y + 1.0E-16)) /
               R0 +
           ((3.141592653589793 * 3.141592653589793) *
            sin((3.141592653589793 *
                 sqrt(pow(x - sin(t * 3.141592653589793 * 2.0) * 3.183098861837907E-1, 2.0) + y * y + 1.0E-16)) /
                R0) *
            cos(t * 3.141592653589793 * 2.0) * sin(t * 3.141592653589793) *
            (x - sin(t * 3.141592653589793 * 2.0) * 3.183098861837907E-1) * 1.0 /
            sqrt(pow(x - sin(t * 3.141592653589793 * 2.0) * 3.183098861837907E-1, 2.0) + y * y + 1.0E-16) *
            6.366197723675814E-1) /
               R0;
}

// The rhs Neumann boundary condition
R fun_neumann_Gamma(double *P, const int i, const R t) {
    R x = P[0], y = P[1];

    return 0.;
}

// Velocity field
R fun_velocity(double *P, const int i, const double t) {
    if (i == 0)
        return 2 * cos(2 * pi * t);
    else
        return 0.;
}

// Initial solution bulk
R fun_uBulkInit(double *P, const int i) { return 0.; }

// Exact solution bulk
R fun_uBulk(double *P, const int i, const R t) {
    double x = P[0], y = P[1];

    double rho = 1. / pi * sin(2 * pi * t);
    double r   = std::sqrt((x - rho) * (x - rho) + y * y);
    return cos(M_PI * r / R0) * sin(M_PI * t);
}

R fun_uBulkD(double *P, const int i, const int d, const R t) {
    double x = P[0], y = P[1];

    double rho = 1. / pi * sin(2 * pi * t);
    double r   = std::sqrt((x - rho) * (x - rho) + y * y);
    return cos(M_PI * r / R0) * sin(M_PI * t);
}
} // namespace N_sphere

namespace Example4 {
// A circle moving in a circular trajectory
const double D        = 1.;
const double R0       = 0.17;
const double beta_max = M_PI * 0.5;

// double fun_tau(double *P, const int i, const R t) {
//     const double beta_2 = std::sqrt(std::pow(M_PI * (0.5 - P[1]), 2) + std::pow(M_PI * (P[0] - 0.5), 2));
//     const double Pe       = beta_2 * h / (2 * D);
//     const double xi       = 1. / std::tanh(Pe) - 1. / Pe;
//     const double tau_supg = h / (2 * beta_2) * xi;
// }

// Level-set function
double fun_levelSet(double *P, const int i, const R t) {
    R xc = 0.5 + 0.28 * sin(M_PI * t), yc = 0.5 - 0.28 * cos(M_PI * t);
    return ((P[0] - xc) * (P[0] - xc) + (P[1] - yc) * (P[1] - yc) - R0 * R0);
}

// Level-set function initial
double fun_levelSet(double *P, const int i) {
    return ((P[0] - 0.5) * (P[0] - 0.5) + (P[1] - 0.22) * (P[1] - 0.22) - R0 * R0);
}

template <int N> struct Levelset {

    double t;

    // level set function
    template <typename V> typename V::value_type operator()(const V &P) const {
        R xc = 0.5 + 0.28 * sin(M_PI * t), yc = 0.5 - 0.28 * cos(M_PI * t);
        return ((P[0] - xc) * (P[0] - xc) + (P[1] - yc) * (P[1] - yc) - 0.17 * 0.17);
    }

    // gradient of level set function
    template <typename T> algoim::uvector<T, N> grad(const algoim::uvector<T, N> &x) const {

        return algoim::uvector<T, N>(2.0 * (x(0) - 0.5 - 0.28 * sin(M_PI * t)),
                                     2.0 * (x(1) - 0.5 + 0.28 * cos(M_PI * t)));
    }

    // normal = grad(phi)/norm(grad(phi))
    R2 normal(std::span<double> P) const {
        R norm = sqrt(pow(2.0 * (P[0] - (0.5 + 0.28 * sin(M_PI * t))), 2) +
                      pow(2.0 * (P[1] - (0.5 - 0.28 * cos(M_PI * t))), 2));
        // R normalize = 1. / sqrt(4. * P[0] * P[0] + 4. * P[1] * P[1]);
        return R2(2.0 * (P[0] - (0.5 + 0.28 * sin(M_PI * t))) / norm,
                  2.0 * (P[1] - (0.5 - 0.28 * cos(M_PI * t))) / norm);
    }
};

// The rhs Neumann boundary condition
R fun_neumann_Gamma(double *P, const int i, const R t) {
    R x = P[0], y = P[1];

    return 0.;
}

// Velocity field
R fun_velocity(double *P, const int i, const double t) {
    if (i == 0)
        return M_PI * (0.5 - P[1]);
    else
        return M_PI * (P[0] - 0.5);
}

R fun_one(double *P, const int i) { return 1.; }

// // Normal x-direction
// R n1(double *P, const R t) {
//    R xc = 0.5 + 0.28 * sin(M_PI * t), yc = 0.5 - 0.28 * cos(M_PI * t);
//    return (P[0] - xc) /
//           (sqrt((P[1] - yc) * (P[1] - yc) + (P[0] - xc) * (P[0] - xc)));
// }

// // Normal y-direction
// R n2(double *P, const R t) {
//    R xc = 0.5 + 0.28 * sin(M_PI * t), yc = 0.5 - 0.28 * cos(M_PI * t);
//    return (P[1] - yc) /
//           (sqrt((P[1] - yc) * (P[1] - yc) + (P[0] - xc) * (P[0] - xc)));
// }

// Initial solution bulk
R fun_uBulkInit(double *P, const int i) { return 0.; }

// Exact solution bulk
R fun_uBulk(double *P, const int i, const R t) {
    double x = P[0], y = P[1];

    double xc = 0.5 + 0.28 * sin(M_PI * t), yc = 0.5 - 0.28 * cos(M_PI * t);

    double r = std::sqrt((x - xc) * (x - xc) + (y - yc) * (y - yc));
    return cos(M_PI * r / R0) * sin(M_PI * t);
}

R fun_uBulkD(double *P, const int i, const int d, const R t) {
    double x = P[0], y = P[1];

    double xc = 0.5 + 0.28 * sin(M_PI * t), yc = 0.5 - 0.28 * cos(M_PI * t);

    double r = std::sqrt((x - xc) * (x - xc) + (y - yc) * (y - yc));
    return cos(M_PI * r / R0) * sin(M_PI * t);
}

// RHS fB bulk
R fun_rhsBulk(double *P, const int i, const R t) {
    R x = P[0], y = P[1];

    // automatic
    return D * ((3.141592653589793 *
                 sin((3.141592653589793 *
                      sqrt(pow(y * 5.0E+1 + cos(t * 3.141592653589793) * 1.4E+1 - 2.5E+1, 2.0) * 4.0E+12 +
                           pow(x * -5.0E+1 + sin(t * 3.141592653589793) * 1.4E+1 + 2.5E+1, 2.0) * 4.0E+12 + 1.0)) /
                     (R0 * 1.0E+8)) *
                 sin(t * 3.141592653589793) * 1.0 /
                 sqrt(pow(y * 5.0E+1 + cos(t * 3.141592653589793) * 1.4E+1 - 2.5E+1, 2.0) * 4.0E+12 +
                      pow(x * -5.0E+1 + sin(t * 3.141592653589793) * 1.4E+1 + 2.5E+1, 2.0) * 4.0E+12 + 1.0) *
                 2.0E+8) /
                    R0 +
                (1.0 / (R0 * R0) * (3.141592653589793 * 3.141592653589793) * sin(t * 3.141592653589793) *
                 cos((3.141592653589793 *
                      sqrt(pow(y * 5.0E+1 + cos(t * 3.141592653589793) * 1.4E+1 - 2.5E+1, 2.0) * 4.0E+12 +
                           pow(x * -5.0E+1 + sin(t * 3.141592653589793) * 1.4E+1 + 2.5E+1, 2.0) * 4.0E+12 + 1.0)) /
                     (R0 * 1.0E+8)) *
                 pow(x * -5.0E+1 + sin(t * 3.141592653589793) * 1.4E+1 + 2.5E+1, 2.0) * 4.0E+12) /
                    (pow(y * 5.0E+1 + cos(t * 3.141592653589793) * 1.4E+1 - 2.5E+1, 2.0) * 4.0E+12 +
                     pow(x * -5.0E+1 + sin(t * 3.141592653589793) * 1.4E+1 + 2.5E+1, 2.0) * 4.0E+12 + 1.0) -
                (3.141592653589793 *
                 sin((3.141592653589793 *
                      sqrt(pow(y * 5.0E+1 + cos(t * 3.141592653589793) * 1.4E+1 - 2.5E+1, 2.0) * 4.0E+12 +
                           pow(x * -5.0E+1 + sin(t * 3.141592653589793) * 1.4E+1 + 2.5E+1, 2.0) * 4.0E+12 + 1.0)) /
                     (R0 * 1.0E+8)) *
                 sin(t * 3.141592653589793) * pow(y * 5.0E+1 + cos(t * 3.141592653589793) * 1.4E+1 - 2.5E+1, 2.0) *
                 1.0 /
                 pow(pow(y * 5.0E+1 + cos(t * 3.141592653589793) * 1.4E+1 - 2.5E+1, 2.0) * 4.0E+12 +
                         pow(x * -5.0E+1 + sin(t * 3.141592653589793) * 1.4E+1 + 2.5E+1, 2.0) * 4.0E+12 + 1.0,
                     3.0 / 2.0) *
                 4.0E+20) /
                    R0 -
                (3.141592653589793 *
                 sin((3.141592653589793 *
                      sqrt(pow(y * 5.0E+1 + cos(t * 3.141592653589793) * 1.4E+1 - 2.5E+1, 2.0) * 4.0E+12 +
                           pow(x * -5.0E+1 + sin(t * 3.141592653589793) * 1.4E+1 + 2.5E+1, 2.0) * 4.0E+12 + 1.0)) /
                     (R0 * 1.0E+8)) *
                 sin(t * 3.141592653589793) * pow(x * -5.0E+1 + sin(t * 3.141592653589793) * 1.4E+1 + 2.5E+1, 2.0) *
                 1.0 /
                 pow(pow(y * 5.0E+1 + cos(t * 3.141592653589793) * 1.4E+1 - 2.5E+1, 2.0) * 4.0E+12 +
                         pow(x * -5.0E+1 + sin(t * 3.141592653589793) * 1.4E+1 + 2.5E+1, 2.0) * 4.0E+12 + 1.0,
                     3.0 / 2.0) *
                 4.0E+20) /
                    R0 +
                (1.0 / (R0 * R0) * (3.141592653589793 * 3.141592653589793) * sin(t * 3.141592653589793) *
                 cos((3.141592653589793 *
                      sqrt(pow(y * 5.0E+1 + cos(t * 3.141592653589793) * 1.4E+1 - 2.5E+1, 2.0) * 4.0E+12 +
                           pow(x * -5.0E+1 + sin(t * 3.141592653589793) * 1.4E+1 + 2.5E+1, 2.0) * 4.0E+12 + 1.0)) /
                     (R0 * 1.0E+8)) *
                 pow(y * 5.0E+1 + cos(t * 3.141592653589793) * 1.4E+1 - 2.5E+1, 2.0) * 4.0E+12) /
                    (pow(y * 5.0E+1 + cos(t * 3.141592653589793) * 1.4E+1 - 2.5E+1, 2.0) * 4.0E+12 +
                     pow(x * -5.0E+1 + sin(t * 3.141592653589793) * 1.4E+1 + 2.5E+1, 2.0) * 4.0E+12 + 1.0)) +
           3.141592653589793 * cos(t * 3.141592653589793) *
               cos((3.141592653589793 *
                    sqrt(pow(y * 5.0E+1 + cos(t * 3.141592653589793) * 1.4E+1 - 2.5E+1, 2.0) * 4.0E+12 +
                         pow(x * -5.0E+1 + sin(t * 3.141592653589793) * 1.4E+1 + 2.5E+1, 2.0) * 4.0E+12 + 1.0)) /
                   (R0 * 1.0E+8));
}

} // namespace Example4

//* Set numerical example (options: "ex1", "ex2", or "ex3")
#define ex1
//* Set scheme for the method (options: "classical", "conservative")
#define classical
//* Set stabilization method (options: "fullstab", "macro")
#define fullstab

#define use_h    // to set mesh size using the h parameter. Write use_n to decide
                 // using nx, ny.
#define use_tnot // write use_t to control dT manually. Otherwise it is set
                 // proportional to h.
#define conservationnot

#define reynoldnot

#define local   // compute and print local errors (meaning errors in all time instances during [0,T])

// Setup two-dimensional class types
const int d = 2;

typedef MeshQuad2 Mesh;
typedef GFESpace<Mesh> FESpace;
typedef CutFESpace<Mesh> CutSpace;
typedef TestFunction<Mesh> FunTest;
typedef FunFEM<Mesh> Fun_h;

// Do not touch
#if defined(ex1)
using namespace Example1;
#elif defined(ex2)
//using namespace Example2;
using namespace Kite;
#elif defined(ex3)
// using namespace Example3;
using namespace N_sphere;
#elif defined(preuss)
using namespace Preuss;
#elif defined(ex4)
using namespace Example4;
#endif

int main(int argc, char **argv) {
    // MPIcf cfMPI(argc, argv);

    // Mesh settings and data objects
    const size_t iterations = 1;         // number of mesh refinements   (set to 1 to run
                                         // only once and plot to paraview)
    int nx = 15, ny = 15;                // starting mesh size
    double h  = 0.1/2; // starting mesh size
    double dT = 0.25;

    int total_number_iteration;
    double time_step;
    double t0 = 0.;

#ifdef ex1
    // Paths to store data
    const std::string path_output_data    = "/NOBACKUP/smyrback/output_files/paper/example1/data/";
    const std::string path_output_figures = "/NOBACKUP/smyrback/output_files/paper/example1/paraview/";
#elif defined(ex2)
    const std::string path_output_data    = "/NOBACKUP/smyrback/output_files/paper/example2/data/";
    const std::string path_output_figures = "/NOBACKUP/smyrback/output_files/paper/example2/paraview/";
#elif defined(ex3)
    const std::string path_output_data    = "/NOBACKUP/smyrback/output_files/paper/example3/data/";
    const std::string path_output_figures = "/NOBACKUP/smyrback/output_files/paper/example3/paraview/";
#elif defined(ex4)
    const std::string path_output_data    = "/NOBACKUP/smyrback/output_files/paper/example4/data/";
    const std::string path_output_figures = "/NOBACKUP/smyrback/output_files/paper/example4/paraview/";
#elif defined(preuss)
    const std::string path_output_data    = "/NOBACKUP/smyrback/output_files/paper/preuss/data/";
    const std::string path_output_figures = "/NOBACKUP/smyrback/output_files/paper/preuss/paraview/";

#endif

    // Create directory if not already existent
    // if (MPIcf::IamMaster()) {
    // std::filesystem::create_directories(path_output_data);
    // std::filesystem::create_directories(path_output_figures);
    // }

    // Data file to hold problem data
    std::ofstream output_data(path_output_data + "data_temp.dat", std::ofstream::out);

    // Arrays to hold data
    std::array<double, iterations> errors, errors_T, hs, nxs, ns_active, dts, omega, gamma, global_conservation_errors,
        reynold_error;
    // Iterate over mesh sizes
    for (int j = 0; j < iterations; ++j) {       

        // Define background mesh
#if defined(ex1)
        const double x0 = 0.-Epsilon, y0 = 0. - Epsilon, lx = 1., ly = 1.;
        //const double x0 = 0. - 2.01 * Example1::R0, y0 = -2.01 * Example1::R0, lx = 4. * Example1::R0, ly = 4. * Example1::R0;
        // const double lx = 2., ly = 1.1;
#ifdef use_h
        nx = (int)(lx / h) + 1, ny = (int)(ly / h) + 1;
#elif defined(use_n)
        h = lx / (nx - 1);
#endif
        // Mesh Th(nx, ny, 0. - Epsilon, 0. - Epsilon, lx, ly);
        //Mesh Th(nx, ny, x0, y0, lx, ly);

#elif defined(ex2)
        //const double lx = 6. * Example2::R0, ly = 6. * Example2::R0, x0 = -3.01 * Example2::R0, y0 = -3.01 * Example2::R0;
        const double lx = 7., ly = 3., x0 = -3.5-Epsilon, y0 = -1.5 - Epsilon; // like paper
        //const double lx = 6., ly = 4., x0 = -2.-Epsilon, y0 = -2. - Epsilon;     // works like the above
        //const double lx = 6., ly = 6., x0 = -3.-Epsilon, y0 = -3. - Epsilon;    // works better? for some reason
#ifdef use_h
        nx = (int)(lx / h) + 1, ny = (int)(ly / h) + 1;
#elif defined(use_n)
        h = lx / (nx - 1);
#endif
        // Mesh Th(nx, ny, -3.01 * Example2::R0, -3.01 * Example2::R0, lx, ly);
        // Mesh Th(nx, ny, -3.500123, -1.5, 7., 3.);
        //Mesh Th(nx, ny, -2.500123, -1.5, 7., 3.);
        // Mesh Th(12, 11, -.85, -0.8, 2.05, 1.6);
#elif defined(ex3)
        // const double lx = 4. * Example3::R0, ly = 3. * Example3::R0;
        //  const double lx = 2., ly = 1.1;
        const double lx = 2., ly = 1.2;
        double x0 = -1. - Epsilon, y0 = -0.6 - Epsilon;
#ifdef use_h
        nx = (int)(lx / h) + 1, ny = (int)(ly / h) + 1;
#elif defined(use_n)
        h = lx / (nx - 1);
#endif
        // Mesh Th(nx, ny, -2.01 * Example3::R0, -1.5 * Example3::R0, lx, ly);
        // Mesh Th(nx, ny, -1.-Epsilon, -0.6-Epsilon, lx, ly);

#elif defined(ex4)
        const double lx = 1., ly = 1.;
        const double x0 = 0. - Epsilon, y0 = 0. - Epsilon;
        // const double lx = 4. * Example4::R0, ly = 4. * Example4::R0;
#ifdef use_h
        nx = (int)(lx / h) + 1, ny = (int)(ly / h) + 1;
#elif defined(use_n)
        h = lx / (nx - 1);
#endif
        // Mesh Th(nx, ny, 0. - Epsilon, 0. - Epsilon, lx, ly);
        // Mesh Th(nx, ny, 0. - 2.01 * Example4::R0, -2.01 * Example4::R0, lx, ly);

#elif defined(preuss)
        const double lx = 3. * Preuss::R0, ly = 4. * Preuss::R0;
        const double x0 = -1.51 * Preuss::R0, y0 = -1.5 * Preuss::R0;
        // const double lx = 2., ly = 1.1;
#ifdef use_h
        nx = (int)(lx / h) + 1, ny = (int)(ly / h) + 1;
#elif defined(use_n)
        h = lx / (nx - 1);
#endif
        // Mesh Th(nx, ny, -1.51 * Preuss::R0, -1.5 * Preuss::R0, lx, ly);
#endif

        Mesh Th(nx, ny, x0, y0, lx, ly);

        // Parameters
        const double tfinal = .5; // Final time
                                  // const double tfinal = .5; // Final time

#ifdef use_t
        total_number_iteration = int(tfinal / dT);
#else
        const int divisionMeshSize = 3;

        double dT = h / divisionMeshSize;
        //dT = 0.0078125 / std::sqrt(2);

        //dT = 0.5 * std::pow(2, -j-1 - 1);
        //  double dT = tfinal / 32;

        // double dT = tfinal / (j + 1);

        total_number_iteration = int(tfinal / dT);
#endif
        dT        = tfinal / total_number_iteration;
        time_step = dT;

        hs.at(j)  = h;
        nxs.at(j) = nx;
        dts.at(j) = dT;

        if (iterations > 1) {
            std::cout << "--------------------------------------------" << '\n';
            std::cout << "--------------------------------------------" << '\n';
            std::cout << "--------------------------------------------" << '\n';
            std::cout << "--------------------------------------------" << '\n';
            std::cout << "Iteration " << j + 1 << "/" << iterations << '\n';
        }

        std::cout << "h  = " << h << '\n';
        std::cout << "nx = " << nx << '\n';
        std::cout << "ny = " << ny << '\n';
        std::cout << "dT = " << dT << '\n';

        // const double D = N_sphere::D;

        // CG stabilization parameter
        // const double tau1 = 0.1 * (D + beta_max), tau2 = 0.1 * (D + beta_max);
        const double tau1 = .1, tau2 = 0.1;

        FESpace Vh(Th, DataFE<Mesh>::P3); // Background FE Space
        // FESpace Vh_interpolation(Th, DataFE<Mesh>::P3); // for interpolating data

        // 1D Time mesh
        double final_time = total_number_iteration * time_step;
        Mesh1 Qh(total_number_iteration + 1, t0, final_time);
        // 1D Time space
        FESpace1 Ih(Qh, DataFE<Mesh1>::P3Poly); // FE Space in time
        // FESpace1 Ih_interpolation(Qh, DataFE<Mesh1>::P3Poly); // for interpolating data

        // Quadrature data
        const QuadratureFormular1d &qTime(*Lobatto(7)); // specify order of quadrature in time
        const Uint nbTime       = qTime.n;
        const Uint ndfTime      = Ih[0].NbDoF();
        const Uint lastQuadTime = nbTime - 1;

        // Velocity field
        LagrangeQuad2 FEvelocity(2);
        FESpace VelVh(Th, FEvelocity);
        std::vector<Fun_h> vel(nbTime);

        // Declare time dependent interface
        TimeInterface<Mesh> interface(qTime);

        // Visualization
        FESpace Lh(Th, DataFE<Mesh>::P1);
        double dt_levelSet = dT / (nbTime - 1);
        std::vector<Fun_h> ls(nbTime);

        Levelset<2> phi;
        ProblemOption option;
        const int quadrature_order_space       = 9;
        option.order_space_element_quadrature_ = quadrature_order_space;
        AlgoimCutFEM<Mesh, Levelset<2>> convdiff(qTime, phi, option);

        std::cout << "Number of time slabs \t : \t " << total_number_iteration << '\n';

        int iter = 0;
        double mass_last_previous, mass_initial;
        double intF = 0, int_outflow = 0, intG = 0, intF_total = 0,
               intG_total                = 0; // hold integrals of rhs and Neumann bcs
        double global_conservation_error = 0, local_conservation_error = 0, errBulk = 0., error_I = 0.;
        std::vector<double> local_errors, local_conservation_errors, global_conservation_errors_t;

        // Iterate over time-slabs
        while (iter < total_number_iteration) {

            int current_iteration = iter;
            double current_time   = iter * time_step;
            const TimeSlab &In(Ih[iter]);
            // const TimeSlab &In_interpolation(Ih_interpolation[iter]);

            std::cout << " -------------------------------------------------------\n";
            std::cout << " -------------------------------------------------------\n";
            std::cout << " Iteration \t : \t" << iter + 1 << "/" << total_number_iteration << '\n';
            std::cout << " Time      \t : \t" << current_iteration * time_step << '\n';
            std::cout << "dT = " << dT << '\n';

            // initialization of the interface in each quadrature point

            for (int i = 0; i < nbTime; ++i) {

                R tt  = In.Pt(R1(qTime(i).x));
                phi.t = tt;

                vel[i].init(VelVh, fun_velocity, tt);

                interface.init(i, Th, phi);

                ls[i].init(Lh, fun_levelSet, tt);
            }

            // Create active meshes
            ActiveMesh<Mesh> Thi(Th);

            Thi.truncate(interface, 1);

            //  Cut FE space
            CutSpace Wh(Thi, Vh);

            // Initialize the convection-diffusion problem
            convdiff.initSpace(Wh, In);

            // Objects needed for the weak form
            Normal n;
            Tangent t;

            ns_active.at(j) = Thi.get_nb_element();

            // Right hand side functions
            // Fun_h f(Vh_interpolation, In_interpolation, fun_rhsBulk);
            // Fun_h g_Neumann(Vh_interpolation, In_interpolation, fun_neumann_Gamma); // computer Neumann BC

            // Test and Trial functions
            FunTest u(Wh, 1), v(Wh, 1);

            // Data for initial solution
            Rn data_u0(convdiff.get_nb_dof(), 0.); // initial data total
            convdiff.initialSolution(data_u0);

            KN_<R> data_B0(data_u0(SubArray(Wh.NbDoF(), 0))); // initial data bulk

            if (iter == 0)
                interpolate(Wh, data_B0, fun_uBulkInit);

            // Make function objects to use in innerProducts
            Fun_h b0h(Wh, data_B0);

            // Variational formulation
#if defined(classical)
            convdiff.addBilinear(+innerProduct(u, v), Thi, 0, In);
            // Impose initial condition
            if (iter == 0) {
                convdiff.addLinearExact(fun_uBulk, +innerProduct(1, v), Thi, 0, In);
            } else {
                convdiff.addLinear(+innerProduct(b0h.expr(), v), Thi, 0, In);
            }
            convdiff.addBilinear(+innerProduct(dt(u), v) + innerProduct(D * grad(u), grad(v)), Thi, In);

            for (int i = 0; i < nbTime; ++i) {
                convdiff.addBilinear(+innerProduct((vel[i].exprList() * grad(u)), v), Thi, In, i);
            }

#elif defined(conservative)
            convdiff.addBilinear(+innerProduct(u, v), Thi, (int)lastQuadTime, In);

            // Impose initial condition
            if (iter == 0) {
                convdiff.addLinearExact(fun_uBulk, +innerProduct(1, v), Thi, 0, In);
            } else {
                convdiff.addLinear(+innerProduct(b0h.expr(), v), Thi, 0, In);
            }

            convdiff.addBilinear(-innerProduct(u, dt(v)) + innerProduct(D * grad(u), grad(v)), Thi, In);

            for (int i = 0; i < nbTime; ++i) {
                convdiff.addBilinear(-innerProduct(u, (vel[i].exprList() * grad(v))), Thi, In, i);
            }

#endif

            // Source function
            // convdiff.addLinear(+innerProduct(f.expr(), v), Thi, In);
            convdiff.addLinearExact(fun_rhsBulk, +innerProduct(1, v), Thi, In);

            // Neumann boundary condition
            // convdiff.addLinear(+innerProduct(g_Neumann.expr(), v), interface, In);
            convdiff.addLinearExact(fun_neumann_Gamma, +innerProduct(1, v), interface, In);

            // Stabilization
            double stab_bulk_faces = 0.;
            double stab_mass       = 0.; // tau1 * h;
            double stab_dt         = 0.; // tau1 * h;

#if defined(fullstab)

            // convdiff.addFaceStabilization(
            //     +innerProduct(h * tau1 * jump(grad(u) * n), jump(grad(v) * n)) +
            //         innerProduct(h * h * h * tau2 * jump(grad(grad(u) * n) * n), jump(grad(grad(v) * n) * n)),
            //     Thi, In);

            convdiff.addPatchStabilization(+innerProduct(tau1 / h / h * jump(u), jump(v)), Thi, In);
            // convdiff.addPatchStabilization(+innerProduct(tau1 / 10000 / h * jump(u), jump(v)), Thi, In, 0);

#elif defined(macro)
            // MacroElementPartition<Mesh> TimeMacro(Thi, 0.3);
            // std::cout << TimeMacro.number_of_stabilized_edges << "\n";
            // std::cout << "number of stabilized edges: " << convdiff.get_number_of_stabilized_edges() << "\n";

            AlgoimMacro<Mesh, Levelset<2>> TimeMacro(Thi, 0.5, phi, In, qTime);
            // convdiff.addFaceStabilization(
            //     +innerProduct(h * tau1 * jump(grad(u) * n), jump(grad(v) * n)) +
            //         innerProduct(h * h * h * tau2 * jump(grad(grad(u) * n) * n), jump(grad(grad(v) * n) * n)),
            //     Thi, In, TimeMacro);

            convdiff.addPatchStabilization(+innerProduct(tau1 / h / h * jump(u), jump(v)), Thi, In, TimeMacro);

            if (iterations == 1 && h > 0.1) {
                Paraview<Mesh> writerMacro(Th, path_output_figures + "Th" + std::to_string(iter + 1) + ".vtk");
                writerMacro.add(ls[0], "levelSet0.vtk", 0, 1);
                writerMacro.add(ls[1], "levelSet1.vtk", 0, 1);
                writerMacro.add(ls[2], "levelSet2.vtk", 0, 1);

                // domain = 0,

                writerMacro.writeFaceStab(
                    Thi, 0, path_output_figures + "FullStabilization" + std::to_string(iter + 1) + ".vtk");
                writerMacro.writeActiveMesh(Thi,
                                            path_output_figures + "ActiveMesh" + std::to_string(iter + 1) + ".vtk");
                writerMacro.writeMacroElement(TimeMacro, 0,
                                              path_output_figures + "macro" + std::to_string(iter + 1) + ".vtk");
                writerMacro.writeMacroInnerEdge(
                    TimeMacro, 0, path_output_figures + "macro_inner_edge" + std::to_string(iter + 1) + ".vtk");
                writerMacro.writeMacroOutterEdge(
                    TimeMacro, 0, path_output_figures + "macro_outer_edge" + std::to_string(iter + 1) + ".vtk");
                writerMacro.writeSmallElements(
                    TimeMacro, 0, path_output_figures + "small_element" + std::to_string(iter + 1) + ".vtk");
            }
#endif

            if (iter == total_number_iteration - 1) {
                matlab::Export(convdiff.mat_[0], path_output_data + "mat_" + std::to_string(j + 1) + ".dat");
            }

            // Solve linear system
            convdiff.solve("umfpack");

            data_u0 = convdiff.rhs_;
            convdiff.saveSolution(data_u0);

            Fun_h uh_t(Wh, In, data_u0); // FEM function in Pk(In) x Lagrange_m(Omega)
            // Rn zrs(convdiff.get_nb_dof(), 0.); // initial data total
            // Fun_h zrs_fun(Wh, In, zrs);
            // Rn halves(convdiff.get_nb_dof(), 0.5); // initial data total
            // Fun_h halves_fun(Wh, In, halves);
            // error_I = std::pow(L2_norm_T(zrs_fun, fun_oneD, Thi, In, qTime, phi), 2) / dT; // int_In ||u(t) -
            // error_I = std::pow(L2_norm_T(halves_fun, fun_oneD, Thi, In, qTime, phi), 2) / dT; // int_In ||u(t) -
            // u_h(t)||_{Omega(t)} dt
            error_I += L2_norm_T(uh_t, fun_uBulkD, Thi, In, qTime, phi,
                                 quadrature_order_space); // int_In ||u(t) - u_h(t)||_{Omega(t)} dt

            std::cout << " t_n -> || u-uex||_(In x Omega)^2 = " << error_I << '\n';

// Compute error in Reynold relation
#if defined(reynold)
            AlgoimCutFEM<Mesh, Levelset<2>> reynold(qTime, phi);

            reynold.initSpace(Wh, In);

            reynold.addBilinear(innerProduct(u, v), Thi, (int)lastQuadTime, In);
            if (iter == 0)
                reynold.addLinearExact(fun_uBulk, innerProduct(1, v), Thi, 0, In);
            else
                reynold.addLinear(innerProduct(b0h.expr(), v), Thi, 0, In);

            reynold.addBilinear(-innerProduct(dt(u), v) - innerProduct(u, dt(v)), Thi, In);

            for (int i = 0; i < nbTime; ++i) {
                reynold.addBilinear(-innerProduct((vel[i].exprList() * grad(u)), v) -
                                        innerProduct(u, (vel[i].exprList() * grad(v))),
                                    Thi, In, i);
            }

            int N = Wh.NbDoF();
            Rn lhs(ndfTime * N);
            multiply(ndfTime * N, ndfTime * N, reynold.mat_, data_u0, lhs);

            lhs -= reynold.rhs_;

            reynold_error.at(j) = lhs.linfty();

            std::cout << " e_r^n = " << reynold_error.at(j) << '\n';
#endif

            // Compute area of domain in time quadrature point 0
            Fun_h funone(Wh, fun_one);

            // double intGamma = integral_algoim(funone, In, interface, phi, 0, quadrature_order_space) / dT;
            // double intOmega = integral_algoim(funone, Thi, phi, In, qTime, lastQuadTime, quadrature_order_space);

            // gamma[j] = intGamma;
            // omega[j] = intOmega;

            // Compute error of numerical solution
            Rn sol(Wh.get_nb_dof(), 0.);
            Fun_h funuh(Wh, sol);

            sol += data_u0(SubArray(Wh.get_nb_dof(), 0));

            // errBulk = L2_norm_cut(funuh, fun_uBulkD, In, qTime, 0, phi, 0, 1, quadrature_order_space);
            // std::cout << " t_{n-1} -> || u-uex||_2 = " << errBulk << '\n';

            for (int n = 1; n < ndfTime; n++) {
                sol += data_u0(SubArray(Wh.get_nb_dof(), n * Wh.get_nb_dof()));
            }

            errBulk = L2_norm_cut(funuh, fun_uBulkD, In, qTime, lastQuadTime, phi, 0, 1, quadrature_order_space);
            std::cout << " t_n -> || u-uex||_2 = " << errBulk << '\n';

            errors[j] = errBulk;
            local_errors.push_back(errBulk);

// Compute conservation error
// if (iterations == 1 && h > 0.01) {
#if defined(conservation)
            intF = integral_algoim(fun_rhsBulk, 0, Thi, phi, In, qTime,
                                   quadrature_order_space); // integrate source over In
            intG = integral_algoim(fun_neumann_Gamma, In, interface, phi, 0,
                                   quadrature_order_space); // integrate flux boundary over In

            intF_total += intF;
            intG_total += intG;

            // intF = integral_algoim(f, 0, Thi, phi, In, qTime);        // integrate source over In
            // intG = integral_algoim(g_Neumann, In, interface, phi, 0); // integrate flux across boundary over In

            double mass_last = integral_algoim(funuh, Thi, phi, In, qTime, lastQuadTime,
                                               quadrature_order_space); // mass in last quad point

            if (iter == 0) {
<<<<<<< HEAD
                mass_initial       = integral_algoim(fun_uBulk, Thi, phi, In, qTime, 0, quadrature_order_space);
                mass_last_previous = mass_initial;
                // mass_last_previous = integral_algoim(b0h, Thi, phi, In, qTime, 0);
            }

            local_conservation_error  = ((mass_last - mass_last_previous) - intF - intG);
            // global_conservation_error += local_conservation_error;
            global_conservation_error = (mass_last - mass_initial - intF_total - intG_total);
=======
                mass_last_previous = integral_algoim(fun_uBulk, Thi, phi, In, qTime, 0);
                // mass_last_previous = integral_algoim(b0h, Thi, phi, In, qTime, 0);
            }

            global_conservation_error += ((mass_last - mass_last_previous) - intF - intG);
>>>>>>> b14fa348

            std::cout << "global_conservation_error: " << global_conservation_error << "\n";
            std::cout << "local_conservation_error: " << local_conservation_error << "\n";

            // outputData << std::setprecision(10);
            // outputData << current_time << "," << (mass_last - mass_last_previous) << "," << intF << "," << intG <<
            // ","
            //            << local_conservation_error << '\n';

            mass_last_previous = mass_last; // set current last to previous last for next time slab
                                            //}

            global_conservation_errors[j] = std::fabs(global_conservation_error);
            local_conservation_errors.push_back(std::fabs(local_conservation_error));
            global_conservation_errors_t.push_back(std::fabs(global_conservation_error));

#endif

            if ((iterations == 1) && (h > 0.01)) {
                Fun_h sol_h(Wh, sol);
                Paraview<Mesh> writerTh(Th, path_output_figures + "Th.vtk");
                Paraview<Mesh> writer(Thi, path_output_figures + "bulk_" + std::to_string(iter + 1) + ".vtk");
                writer.add(b0h, "bulk", 0, 1);
                writer.add(sol_h, "bulk_end", 0, 1);

                Fun_h uBex(Wh, fun_uBulk, current_time);
                Fun_h fB(Wh, fun_rhsBulk, current_time);

                writer.add(uBex, "bulk_exact", 0, 1);
                writer.add(fB, "bulk_rhs", 0, 1);
                // writer.add(g_Neumann, "neumann", 0, 1);
                writer.add(fabs(b0h.expr() - uBex.expr()), "bulk_error");
                writer.add(ls[0], "levelSet0", 0, 1);
                writer.add(ls[1], "levelSet1", 0, 1);
                writer.add(ls[2], "levelSet2", 0, 1);
                writer.writeActiveMesh(Thi, path_output_figures + "ActiveMesh" + std::to_string(iter + 1) + ".vtk");
                writer.writeFaceStab(Thi, 0, path_output_figures + "Edges" + std::to_string(iter + 1) + ".vtk");

                writer.writeAlgoimQuadrature(Thi, phi, In, qTime, 0, 2,
                                             path_output_figures + "AlgoimQuadrature_0_" + std::to_string(iter + 1) +
                                                 ".vtk");
                writer.writeAlgoimQuadrature(Thi, phi, In, qTime, 1, 2,
                                             path_output_figures + "AlgoimQuadrature_1_" + std::to_string(iter + 1) +
                                                 ".vtk");
                writer.writeAlgoimQuadrature(Thi, phi, In, qTime, 2, 2,
                                             path_output_figures + "AlgoimQuadrature_2_" + std::to_string(iter + 1) +
                                                 ".vtk");
            }

            // if (iterations > 1 && iter == total_number_iteration - 1)
            //     outputData << h << "," << dT << "," << errBulk << '\n';

            iter++;
        }
        errors_T[j] = std::sqrt(error_I);

        if (iterations > 1) {
            output_data << h << "," << dT << "," << errBulk << "," << errors_T[j] << "," << ns_active.at(j) << '\n';
            output_data.flush();
        }

        std::cout << "error_T = " << errors_T[j] << "\n";

    #ifdef local
        std::cout << "\n";
        std::cout << "Local errors = [";
        for (auto &err : local_errors) {

            std::cout << err;

            std::cout << ", ";
        }
        std::cout << "]\n";

        std::cout << "\n";
        std::cout << "Local conservation error = [";
        for (auto &err : local_conservation_errors) {

            std::cout << err;

            std::cout << ", ";
        }
        std::cout << "]\n";

        std::cout << "\n";
        std::cout << "Global conservation errors = [";
        for (auto &err : global_conservation_errors_t) {

            std::cout << err;

            std::cout << ", ";
        }
        std::cout << "]\n";
    #endif

// Refine mesh
#ifdef use_n
        nx *= 2;
        ny *= 2;
#elif defined(use_t)
        dT *= 0.5;
#elif defined(use_h)
        h *= 0.5;
        // h *= sqrt(0.5);
#endif
    }

    std::cout << std::setprecision(16);
    std::cout << '\n';
    std::cout << "Errors Bulk = [";
    for (int i = 0; i < iterations; i++) {

        std::cout << errors.at(i);
        if (i < iterations - 1) {
            std::cout << ", ";
        }
    }
    std::cout << "]" << '\n';
    std::cout << '\n';

    std::cout << '\n';
    std::cout << "Errors In= [";
    for (int i = 0; i < iterations; i++) {

        std::cout << errors_T.at(i);
        if (i < iterations - 1) {
            std::cout << ", ";
        }
    }
    std::cout << "]" << '\n';
    std::cout << '\n';

    std::cout << '\n';
    std::cout << "Global Conservation Errors = [";
    for (int i = 0; i < iterations; i++) {

        std::cout << global_conservation_errors.at(i);
        if (i < iterations - 1) {
            std::cout << ", ";
        }
    }
    std::cout << "]" << '\n';
    std::cout << '\n';

    std::cout << '\n';
    std::cout << "Reynold error = [";
    for (int i = 0; i < iterations; i++) {
        std::cout << reynold_error.at(i);
        if (i < iterations - 1) {
            std::cout << ", ";
        }
    }
    std::cout << "]" << '\n';
    std::cout << '\n';

    std::cout << '\n';
    std::cout << "|Gamma_h| = [";
    for (int i = 0; i < iterations; i++) {

        std::cout << gamma.at(i);
        if (i < iterations - 1) {
            std::cout << ", ";
        }
    }
    std::cout << "]" << '\n';
    std::cout << '\n';

    std::cout << '\n';
    std::cout << "|Omega_h| = [";
    for (int i = 0; i < iterations; i++) {

        std::cout << omega.at(i);
        if (i < iterations - 1) {
            std::cout << ", ";
        }
    }
    std::cout << "]" << '\n';
    std::cout << '\n';

    std::cout << '\n';
    std::cout << "h = [";
    for (int i = 0; i < iterations; i++) {

        std::cout << hs.at(i);
        if (i < iterations - 1) {
            std::cout << ", ";
        }
    }
    std::cout << "]" << '\n';
    std::cout << '\n';

    std::cout << "dT = [";
    for (int i = 0; i < iterations; i++) {

        std::cout << dts.at(i);
        if (i < iterations - 1) {
            std::cout << ", ";
        }
    }
    std::cout << "]" << '\n';

    std::cout << '\n';

    std::cout << "nx = [";
    for (int i = 0; i < iterations; i++) {

        std::cout << nxs.at(i);
        if (i < iterations - 1) {
            std::cout << ", ";
        }
    }
    std::cout << "]" << '\n';

    std::cout << '\n';

    std::cout << "ns_active_mesh = [";
    for (int i = 0; i < iterations; i++) {

        std::cout << ns_active.at(i);
        if (i < iterations - 1) {
            std::cout << ", ";
        }
    }
    std::cout << "]" << '\n';

    return 0;
}<|MERGE_RESOLUTION|>--- conflicted
+++ resolved
@@ -1457,6 +1457,7 @@
 #elif defined(conservative)
             convdiff.addBilinear(+innerProduct(u, v), Thi, (int)lastQuadTime, In);
 
+
             // Impose initial condition
             if (iter == 0) {
                 convdiff.addLinearExact(fun_uBulk, +innerProduct(1, v), Thi, 0, In);
@@ -1631,7 +1632,6 @@
                                                quadrature_order_space); // mass in last quad point
 
             if (iter == 0) {
-<<<<<<< HEAD
                 mass_initial       = integral_algoim(fun_uBulk, Thi, phi, In, qTime, 0, quadrature_order_space);
                 mass_last_previous = mass_initial;
                 // mass_last_previous = integral_algoim(b0h, Thi, phi, In, qTime, 0);
@@ -1640,13 +1640,6 @@
             local_conservation_error  = ((mass_last - mass_last_previous) - intF - intG);
             // global_conservation_error += local_conservation_error;
             global_conservation_error = (mass_last - mass_initial - intF_total - intG_total);
-=======
-                mass_last_previous = integral_algoim(fun_uBulk, Thi, phi, In, qTime, 0);
-                // mass_last_previous = integral_algoim(b0h, Thi, phi, In, qTime, 0);
-            }
-
-            global_conservation_error += ((mass_last - mass_last_previous) - intF - intG);
->>>>>>> b14fa348
 
             std::cout << "global_conservation_error: " << global_conservation_error << "\n";
             std::cout << "local_conservation_error: " << local_conservation_error << "\n";
