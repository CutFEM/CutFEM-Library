/**
 * @file navier_stokes_raising_drop_2D.cpp
 * @author Thomas Frachon
 * @brief Raising bubble using CutFEM. For details, one can see Example 2 in
 * "A cut finite element method for incompressible two-phase Navier-Stokes flows" by  Thomas Frachon and Sara Zahedi
 * @version 0.1
 * @date 2023-03-09
 *
 * @copyright Copyright (c) 2023
 *
 */

#include "../tool.hpp"

using mesh_t     = Mesh2;
using funtest_t  = TestFunction<mesh_t>;
using fct_t      = FunFEM<mesh_t>;
using cutmesh_t  = ActiveMesh<mesh_t>;
using space_t    = GFESpace<mesh_t>;
using cutspace_t = CutFESpace<mesh_t>;

<<<<<<< HEAD
const double mu  = 2.;
const double rho = .1;

double fun_levelset(R2 P) { return -1.; }
=======
const double nu  = 0.1;
const double rho = 1.;
>>>>>>> 0b880101

double fun_rhs(R2 P, int i, const double t) { return 0.; }

double fun_u(R2 P, int i, const double t) {
    // double x = P[0], y = P[1];
    double x = P.x, y = P.y;
    if (i == 0)
<<<<<<< HEAD
        return std::sin(x) * std::cos(y) * std::exp(-2 * mu / rho * t);
    else
        return (-1.) * std::cos(x) * std::sin(y) * std::exp(-2 * mu / rho * t);
}

double fun_u_d(R2 P, int i, int dom, const double t) {
    // double x = P[0], y = P[1];
    double x = P.x, y = P.y;
    if (i == 0)
        return std::sin(x) * std::cos(y) * std::exp(-2 * mu / rho * t);
    else
        return (-1.) * std::cos(x) * std::sin(y) * std::exp(-2 * mu / rho * t);
=======
        return std::sin(x) * std::cos(y) * std::exp(-2 * nu * t);
    else
        return (-1.) * std::cos(x) * std::sin(y) * std::exp(-2 * nu * t);
>>>>>>> 0b880101
}

double fun_u_initial(R2 P, int i) {
    double x = P.x, y = P.y;
    if (i == 0)
        return std::sin(x) * std::cos(y);
    else
        return (-1.) * std::cos(x) * std::sin(y);
}

<<<<<<< HEAD
double fun_p(R2 P, int i, const double t) {
    return rho / 4 * (std::cos(2 * P.x) + std::cos(2 * P.y)) * std::exp(-4 * mu / rho * t);
}

double fun_p_d(R2 P, int i, int dom, const double t) {
    return rho / 4 * (std::cos(2 * P.x) + std::cos(2 * P.y)) * std::exp(-4 * mu / rho * t);
}
=======
double fun_p(R2 P, int i, const double t) { return rho / 4 * (std::cos(2 * P.x) + std::cos(2 * P.y)); }
>>>>>>> 0b880101

int main(int argc, char **argv) {

    // MPIcf cfMPI(argc, argv);
    const int thread_count = 1;
    Logger::initialize("log_navier_Stokes.txt");

    const std::string path_output_data    = "/NOBACKUP/smyrback/output_files/navier_stokes/taylor_green/data/";
    const std::string path_output_figures = "/NOBACKUP/smyrback/output_files/navier_stokes/taylor_green/paraview/";

    double h = 0.2; // starting mesh size

    const size_t iterations = 1;
    for (int j = 0; j < iterations; ++j) {

        // Mesh
        const double lx = M_PI, ly = M_PI;
        const double x0 = 0., y0 = 0.;
        int nx = (int)(lx / h) + 1, ny = (int)(ly / h) + 1;
        Mesh2 Th(nx, ny, x0, y0, lx, ly);

        std::list<int> dirichlet{1, 2, 3, 4};

        // Th.info();

        // Time stepping
        int division_mesh_size     = 2;
        double final_time          = 0.5;
        double dT                  = h / division_mesh_size;
        int total_number_iteration = final_time / dT;
        dT                         = final_time / total_number_iteration;
        double time_step           = dT;
        double t0                  = 0.;

        Mesh1 Qh(total_number_iteration + 1, t0, final_time);
        FESpace1 Ih(Qh, DataFE<Mesh1>::P1Poly);

        // Define the time quadrature formula
        const QuadratureFormular1d &qTime(*Lobatto(3));
        const Uint nb_quad_time   = qTime.n;
        const Uint ndf_time_slab  = Ih[0].NbDoF();
        const Uint last_quad_time = nb_quad_time - 1;

        ProblemOption optionProblem;
        optionProblem.solver_name_  = "umfpack";
        optionProblem.clear_matrix_ = true;
        std::vector<std::map<std::pair<int, int>, double>> mat_NL(thread_count);

        CutFEM<mesh_t> navier_stokes(qTime, thread_count, optionProblem);

<<<<<<< HEAD
        const double lambda_boundary = 1.;
=======
        const double lambda_boundary = 10.;
>>>>>>> 0b880101
        const double lambda_interior = 10.;

        // Finite element spaces
        Lagrange2 FEu(2); // for interpolating the exact solution
        space_t Vh_interpolation(Th, FEu);

        // Taylor-Hood
        // space_t Vh(Th, FEu);
        // space_t Ph(Th, DataFE<mesh_t>::P1);

        // P0 x BDM1
        space_t Vh(Th, DataFE<mesh_t>::BDM1);
        space_t Ph(Th, DataFE<mesh_t>::P0);

        // std::vector<fct_t> vel(nb_quad_time);
        // for (int i = 0; i < nb_quad_time; ++i)
        //     vel[i].init(Vh, fun_boundary);

        if (iterations > 1) {
            std::cout << "--------------------------------------------" << '\n';
            std::cout << "--------------------------------------------" << '\n';
            std::cout << "--------------------------------------------" << '\n';
            std::cout << "--------------------------------------------" << '\n';
            std::cout << "Iteration " << j + 1 << "/" << iterations << '\n';
        }

        std::cout << "h  = " << h << '\n';
        std::cout << "nx = " << nx << '\n';
        std::cout << "ny = " << ny << '\n';
        std::cout << "dT = " << dT << '\n';

        std::cout << "Number of time slabs \t : \t " << total_number_iteration << '\n';

        int iter = 0;
        while (iter < total_number_iteration) {
            int current_iteration = iter;
            const TimeSlab &In(Ih[iter]);

            std::cout << " -------------------------------------------------------\n";
            std::cout << " -------------------------------------------------------\n";
            std::cout << " Iteration \t : \t" << iter + 1 << "/" << total_number_iteration << '\n';
            std::cout << " Time      \t : \t" << current_iteration * time_step << '\n';
            std::cout << "dT = " << dT << '\n';

            // DEFINE TEST FUNCTIONS
            // ----------------------------------------------
            Normal n;
            Tangent t;
            // funtest_t u(Vh, 2, 0), p(Ph, 1, 0), v(Vh, 2, 0), q(Ph, 1, 0);

            // uh^{k+1} = uh^k - du
            // ph^{k+1} = ph^k + dp
            funtest_t du(Vh, 2), dp(Ph, 1), v(Vh, 2), q(Ph, 1), dp1(Vh, 1, 0, 0);

<<<<<<< HEAD
            // Create tensor-product spaces
            navier_stokes.initSpace(Vhn, In);
            navier_stokes.add(Phn, In);
=======
            // DEFINE THE PROBLEM ON THE CORRECT SPACES
            // ----------------------------------------------
            navier_stokes.initSpace(Vh, In);
            navier_stokes.add(Ph, In);
>>>>>>> 0b880101

            fct_t u_exact(Vh, In, fun_u);
            fct_t p_exact(Ph, In, fun_p);
            fct_t fh(Vh, In, fun_rhs); // rhs force
            fct_t gh(Vh, In, fun_u);   // Dirichlet boundary condition

            // std::cout << " Problem's DOF : \t" << navier_stokes.get_nb_dof() << std::endl;

            Rn data_init(navier_stokes.get_nb_dof(), 0.);
            // std::vector<double> data_init(navier_stokes.get_nb_dof());
            KN_<double> data_init_span(data_init);
            // std::span<double> data_init_span(data_init);
            navier_stokes.initialSolution(data_init_span);
            Rn data_all(data_init); //! Check this one!!!!!!!!!!!!!!!!!!!!!!!!!!!!!!!!!!
            // std::vector<double> data_all(data_init);

            int idxp0 = Vh.NbDoF() * In.NbDoF(); // index for when p starts in the array

            KN_<double> data_uh0(data_init(SubArray(Vh.NbDoF(), 0)));
            // std::span<double> data_uh0 = std::span<double>(data_init.data(), Vh.NbDoF()); // velocity in first
            // time DOF
            KN_<double> data_uh(data_init(SubArray(Vh.NbDoF() * In.NbDoF(), 0)));
            // std::span<double> data_uh =
            //     std::span<double>(data_all.data(), Vh.NbDoF() * In.NbDoF()); // velocity for all time DOFs

            KN_<double> data_ph(data_init(SubArray(Ph.NbDoF() * In.NbDoF(), idxp0)));
            // std::span<double> data_ph = std::span<double>(data_all.data() + idxp0, Ph.NbDoF() * In.NbDoF());

            fct_t u0(Vh, data_uh0);
            fct_t uh(Vh, In, data_uh);
            fct_t ph(Ph, In, data_ph);

            if (iter == 0) {
                interpolate(Vh, data_uh0, fun_u_initial);
            }

            // NEWTON ITERATION
            // ----------------------------------------------
            int newton_iterations = 0;
<<<<<<< HEAD
            while (1) {

                // Add terms that are in the residual
                if (newton_iterations == 0) {

                    // Time terms
                    navier_stokes.addBilinear(innerProduct(dt(du), rho * v), Thi, In);
                    navier_stokes.addBilinear(innerProduct(rho * du, v), Thi);

                    // a(t, du, vh) in In x Omega(t)
                    navier_stokes.addBilinear(contractProduct(mu * grad(du), grad(v)), Thi, In);
                    navier_stokes.addBilinear(-innerProduct(mu * grad(du) * n, v) - innerProduct(du, mu * grad(v) * n) +
                                                  innerProduct(lambda_boundary * du, v),
                                              Thi, INTEGRAL_BOUNDARY, In);
                    navier_stokes.addBilinear(-innerProduct(average(grad(du * t) * n, 0.5, 0.5), jump(v * t)) -
                                                  innerProduct(jump(du * t), average(grad(v * t) * n, 0.5, 0.5)) +
                                                  innerProduct(lambda_interior / h * (jump(du * t)), jump(v * t)),
                                              Thi, INTEGRAL_INNER_EDGE_2D, In);

                    // -b(v, p) + b(u, q) (or -b(v, p) + b0(u, q))
                    navier_stokes.addBilinear(-innerProduct(dp, div(v)) + innerProduct(div(du), q), Thi, In);
                    navier_stokes.addBilinear(innerProduct(dp, v * n) - innerProduct(du * n, q), Thi, INTEGRAL_BOUNDARY,
                                              In);
                    // navier_stokes.addBilinear(innerProduct(dp, v * n), Thi, INTEGRAL_BOUNDARY, In);
                }

                // Add -Lh(vh)
                navier_stokes.addLinear(-innerProduct(fh.exprList(), rho * v), Thi, In);
                navier_stokes.addLinear(-innerProduct(u0.exprList(), rho * v), Thi);
                navier_stokes.addLinear(innerProduct(gh.exprList(), mu * grad(v) * n) -
                                            innerProduct(gh.exprList(), lambda_boundary * v) +
                                            innerProduct(gh.exprList(), q * n),
                                        Thi, INTEGRAL_BOUNDARY, In);
                // navier_stokes.addLinear(innerProduct(gh.exprList(), mu * grad(v) * n) -
                //                             innerProduct(gh.exprList(), lambda_boundary * v),
                //                         Thi, INTEGRAL_BOUNDARY, In);

                navier_stokes.gather_map();
                navier_stokes.addMatMul(data_all); // add B(uh^k, vh) to rhs

                // Construct remaining terms of the Jacobian

                // Assemble Jacobian in the matrix mat_NL
                navier_stokes.set_map(mat_NL);
                mat_NL[0] = navier_stokes.mat_[0];

                funtest_t du1(Vhn, 1, 0), du2(Vhn, 1, 1), v1(Vhn, 1, 0), v2(Vhn, 1, 1);
                auto ux = uh.expr(0);
                auto uy = uh.expr(1);

                navier_stokes.addBilinear(innerProduct(du1 * dx(ux) + du2 * dy(ux), rho * v1) +
                                              innerProduct(du1 * dx(uy) + du2 * dy(uy), rho * v2) +
                                              innerProduct(ux * dx(du1) + uy * dy(du1), rho * v1) +
                                              innerProduct(ux * dx(du2) + uy * dy(du2), rho * v2),
                                          Thi, In);
                navier_stokes.addLinear(innerProduct(ux * dx(ux) + uy * dy(ux), rho * v1) +
                                            innerProduct(ux * dx(uy) + uy * dy(uy), rho * v2),
                                        Thi, In);

                navier_stokes.addLagrangeMultiplier(innerProduct(1., dq1), 0., Thi, In);

                navier_stokes.solve(mat_NL[0], navier_stokes.rhs_);

                // Compute norm of the difference in the succesive approximations
                std::span<double> dwu = std::span<double>(navier_stokes.rhs_.data(), Vhn.NbDoF() * In.NbDoF());
                const auto result =
                    std::max_element(dwu.begin(), dwu.end(), [](int a, int b) { return std::abs(a) < std::abs(b); });
                double dist = *result;
                std::cout << " Residual error: " << dist << "\n"
                          << "\n";

                std::span<double> dw = std::span<double>(navier_stokes.rhs_.data(), navier_stokes.get_nb_dof());
                std::transform(data_all.begin(), data_all.end(), dw.begin(), data_all.begin(),
                               [](double a, double b) { return a - b; });

                navier_stokes.rhs_.resize(navier_stokes.get_nb_dof());
                navier_stokes.rhs_ = 0.0;

                newton_iterations += 1;

                if (dist < 1e-10) {
                    std::span<double> data_all_span(data_all);
                    navier_stokes.saveSolution(data_all_span);
                    navier_stokes.cleanBuildInMatrix();
                    navier_stokes.set_map();

                    break;
                }

                if (newton_iterations >= 3) {
                    std::cout << "Newton's method didn't converge in 3 iterations, breaking loop. \n";
                    break;
                }
            }

            // Compute L2 errors
            std::vector<double> sol_uh(Vhn.get_nb_dof());
            std::vector<double> sol_ph(Phn.get_nb_dof());

            std::vector<double> zeros_u(Vhn.get_nb_dof());
            std::vector<double> zeros_p(Phn.get_nb_dof());

            for (int n = 0; n < ndf_time_slab; ++n) {
                // get the DOFs of u corresponding to DOF n in time and sum with the previous n
                std::vector<double> u_dof_n(data_uh.begin() + n * Vhn.get_nb_dof(),
                                            data_uh.begin() + (n + 1) * Vhn.get_nb_dof());
                std::transform(sol_uh.begin(), sol_uh.end(), u_dof_n.begin(), sol_uh.begin(), std::plus<double>());

                // get the DOFs of p corresponding to DOF n in time and sum with the previous n
                std::vector<double> p_dof_n(data_ph.begin() + n * Phn.get_nb_dof(),
                                            data_ph.begin() + (n + 1) * Phn.get_nb_dof());
                std::transform(sol_ph.begin(), sol_ph.end(), p_dof_n.begin(), sol_ph.begin(), std::plus<double>());
            }

            fct_t fun_uh(Vhn, sol_uh);
            fct_t fun_ph(Phn, sol_ph);
            fct_t fun_zeros_u(Vhn, zeros_u);
            fct_t fun_zeros_p(Phn, zeros_p);

            error_uh = L2normCut(fun_uh, fun_u_d, current_time + dT, 0, 2);
            error_ph = L2normCut(fun_ph, fun_p_d, current_time + dT, 0, 1);

            u_norm = L2normCut(fun_zeros_u, fun_u_d, current_time + dT, 0, 2);
            p_norm = L2normCut(fun_zeros_p, fun_p_d, current_time + dT, 0, 1);

            std::cout << " ||u(T)-uh(T)||_2 / ||u(T)||_2 = " << error_uh / u_norm << '\n';
            std::cout << " ||p(T)-ph(T)||_2 / ||p(T)||_2 = " << error_ph / p_norm << '\n';

            errors_uh[j] = error_uh / u_norm;
            errors_ph[j] = error_ph / p_norm;

            // Plotting
            if (iterations == 1) {

                Paraview<mesh_t> writerTh(Th, path_output_figures + "Th.vtk");
                Paraview<mesh_t> writer(Thi,
                                        path_output_figures + "navier_stokes_" + std::to_string(iter + 1) + ".vtk");
                writer.add(ls[0], "levelSet", 0, 1);
                // writer.add(uh, "velocity", 0, 2);
                writer.add(fun_uh, "velocity", 0, 2);
                // writer.add(ph, "pressure", 0, 1);
                writer.add(fun_ph, "pressure", 0, 1);
                writer.add(u_exact, "velocity_exact", 0, 2);
                writer.add(p_exact, "pressure_exact", 0, 1);

                writer.writeActiveMesh(Thi, path_output_figures + "ActiveMesh" + std::to_string(iter + 1) + ".vtk");
            }

            iter += 1;
        }
        h *= 0.5;
    }

    std::cout << std::setprecision(16);
    std::cout << '\n';
    std::cout << "Errors Velocity = [";
    for (int i = 0; i < iterations; i++) {

        std::cout << errors_uh.at(i);
        if (i < iterations - 1) {
            std::cout << ", ";
        }
    }
    std::cout << "]" << '\n';
    std::cout << '\n';
    std::cout << "Errors Pressure = [";
    for (int i = 0; i < iterations; i++) {

        std::cout << errors_ph.at(i);
        if (i < iterations - 1) {
            std::cout << ", ";
=======
            // while (1) {
            //     double tt0 = MPIcf::Wtime();

            //     // Add terms that are in the residual
            //     if (newton_iterations == 0) {

            //         // time terms
            //         navier_stokes.addBilinear(innerProduct(dt(du), rho * v), Th, In);
            //         navier_stokes.addBilinear(innerProduct(rho * du, v), Th, 0, In);

            //         // a(t, du, vh) in In x Omega(t)
            //         navier_stokes.addBilinear(contractProduct(nu * grad(du), grad(v)), Th, In);
            //         navier_stokes.addBilinear(-innerProduct(nu * grad(du) * n, v) - innerProduct(du, nu * grad(v) *
            //         n) +
            //                                       innerProduct(lambda_boundary * du, v),
            //                                   Th, INTEGRAL_BOUNDARY, In);
            //         navier_stokes.addBilinear(-innerProduct(average(grad(du * t) * n, 0.5, 0.5), jump(v * t)) +
            //                                       innerProduct(jump(du * t), average(grad(v * t) * n, 0.5, 0.5)) +
            //                                       innerProduct(lambda_interior / h * (jump(du * t)), jump(v * t)),
            //                                   Th, INTEGRAL_INNER_EDGE_2D, In);

            //         // -b + b0
            //         navier_stokes.addBilinear(-innerProduct(dp, div(v)) + innerProduct(div(du), q), Th, In);
            //         navier_stokes.addBilinear(innerProduct(dp, v * n), Th, INTEGRAL_BOUNDARY, In);
            //     }

            //     //         for (int i = 0; i < nb_quad_time; ++i) { // computation of the curvature

            //     //             cutmesh_t cutTh(Kh);
            //     //             cutTh.createSurfaceMesh(*interface[i]);
            //     //             cutspace_t cutVh(cutTh, Vh1);
            //     //             Curvature<mesh_t> curvature(cutVh, interface[i]);

            //     //             auto tq    = qTime(i);
            //     //             double tid = (double)In.map(tq);

            //     //             auto data_H = curvature.solve();
            //     //             fct_t H(cutVh, data_H);
            //     //             stokes.addLinear(-sigma * innerProduct(H.exprList(), average(v, kappa2)), interface,
            //     In,
            //     //             i);

            //     //             // if (i == 0) {
            //     //             //     Paraview<mesh_t> writerS(cutTh, "raingDropExampleCurvature_" +
            //     //             std::to_string(ifig) + ".vtk");
            //     //             //     writerS.add(ls[i], "levelSet", 0, 1);
            //     //             //     writerS.add(H, "meanCurvature", 0, 2);
            //     //             // }
            //     //         }

            //     //         // if (iter == 0 && iterNewton == 0)
            //     //         //     globalVariable::verbose = 1;

            //     //         // if (iter == 0 && iterNewton == 0) {
            //     //         LOG_INFO << " Time assembly matrix A : \t" << MPIcf::Wtime() - tt0 << logger::endl;
            //     //         // }

            //     //
            //     // Add negative linear form
            //     navier_stokes.addLinear(-innerProduct(fh.exprList(), rho * v), Th, In);
            //     navier_stokes.addLinear(-innerProduct(u0.exprList(), rho * v), Th, 0, In);
            //     navier_stokes.addLinear(innerProduct(gh, nu * grad(v) * n) -
            //                                 innerProduct(gh.exprList(), lambda_boundary * v),
            //                             Th, INTEGRAL_BOUNDARY, In);

            //     navier_stokes.gather_map();
            //     navier_stokes.addMatMul(data_all); // multiply matrix with data (uh^k) and add result to rhs to
            //     assemble residual

            //     // Construct remaining terms of the Jacobian

            //     // Assemble Jacobian in the matrix mat_NL
            //     navier_stokes.set_map(mat_NL);
            //     mat_NL[0] = navier_stokes.mat_[0];

            //     funtest_t du1(Vh, 1, 0), du2(Vh, 1, 1), v1(Vh, 1, 0), v2(Vh, 1, 1);
            //     auto ux = uh.expr(0);
            //     auto uy = uh.expr(1);

            //     stokes.addBilinear(innerProduct(du1 * dx(ux) + du2 * dy(ux), rho * v1) +
            //                            innerProduct(du1 * dx(uy) + du2 * dy(uy), rho * v2) +
            //                            innerProduct(ux * dx(du1) + uy * dy(du1), rho * v1) +
            //                            innerProduct(ux * dx(du2) + uy * dy(du2), rho * v2),
            //                        Th, In);
            //     stokes.addLinear(innerProduct(ux * dx(ux) + uy * dy(ux), rho * v1) +
            //                          innerProduct(ux * dx(uy) + uy * dy(uy), rho * v2),
            //                      Th, In);

            //     stokes.addLagrangeMultiplier(innerProduct(1., dp1), 0., Th, In);

            //     // gather(mat_NL);
            //     // matlab::Export(mat_NL[0], "mat_1.dat");
            //     // return 0;
            //     stokes.solve(mat_NL[0], stokes.rhs_);

            //     //         LOG_INFO << " Time solver \t" << MPIcf::Wtime() - tt0 << logger::endl;

            //     //         std::span<double> dwu = std::span<double>(stokes.rhs_.data(), Wh.NbDoF() * In.NbDoF());
            //     //         const auto result =
            //     //             std::max_element(dwu.begin(), dwu.end(), [](int a, int b) { return std::abs(a) <
            //     //             std::abs(b); });
            //     //         double dist = *result;
            //     //         LOG_INFO << " Error || du ||_infty = " << dist << logger::endl;

            //     //         std::span<double> dw = std::span<double>(stokes.rhs_.data(), stokes.get_nb_dof());
            //     //         std::transform(data_all.begin(), data_all.end(), dw.begin(), data_all.begin(),
            //     //                        [](double a, double b) { return a - b; });

            //     //         stokes.rhs_.resize(stokes.get_nb_dof());
            //     //         stokes.rhs_ = 0.0;

            //     //         iterNewton += 1;

            //     //         if (iterNewton == 2 || dist < 1e-10) {
            //     //             std::span<double> data_all_span(data_all);
            //     //             stokes.saveSolution(data_all_span);
            //     //             stokes.cleanBuildInMatrix();
            //     //             stokes.set_map();

            //     //             if (iter == 0) {
            //     //                 LOG_INFO << " TIME NEWTON ITERATION : \t" << MPIcf::Wtime() - t0_newton <<
            //     //                 logger::endl;
            //     //             }

            //     //             break;
            //     //         }
            //     //     }

            //     //     // COMPUTATION OF THE CARACTERISTICS OF THE DROPS
            //     //     // {
            //     //     //   Fun_h funX(Wh, fun_x);
            //     //     //   Fun_h fun1(Wh, fun_1);
            //     //     //   R tt0 = CPUtime();
            //     //     //   double areaBubble   = integral(fun1, 0, 1) ;
            //     //     //   double centerOfMass = integral(funX, 1, 1) / areaBubble ;
            //     //     //
            //     //     //   double Pb = integralSurf(fun1, 1);
            //     //     //   double ra = sqrt(areaBubble / M_PI);
            //     //     //   double Pa = 2*M_PI*ra;
            //     //     //   double circularity = Pa / Pb;
            //     //     //   double riseVelocity = integral(uh, 1, 1) / areaBubble;
            //     //     //
            //     //     //   double q    = integralSurf(us,  0, 0 , In.map(qTime[0]));
            //     //     //   double qend = integralSurf(us,  0, lastQuadTime,
            //     //     //   In.map(qTime[lastQuadTime])); double q0   = integralSurf(u0s, 0);
            //     //     //
            //     //     //
            //     //     //   if(iter == 0) initialConcentrationSurfactant = qend;
            //     //     //   LOG_INFO << "\n Features of the drop " << logger::endl;
            //     //     //   LOG_INFO << " Time                   ->    " <<
            //     //     //   GTime::current_time()+dT  << logger::endl; LOG_INFO << " Center Of Mass
            //     //     //   ->    " << centerOfMass << logger::endl; LOG_INFO << " Circularity ->
            //     //     //   " << circularity << logger::endl; LOG_INFO << " Rise velocity ->    "
            //     //     //   << riseVelocity << logger::endl; LOG_INFO << " Surfactant quantity
            //     //     //   init->    " << q0 << logger::endl; LOG_INFO << " Surfactant quantity ->
            //     //     //   " << q << logger::endl; LOG_INFO << " Surfactant quantity end ->   " <<
            //     //     //   qend << logger::endl; LOG_INFO << " |q_0 - q_end|           ->   " <<
            //     //     //   fabs(q - qend) << logger::endl; LOG_INFO << " Surfactant conservation
            //     //     //   ->   " << fabs(qend - initialConcentrationSurfactant) << logger::endl;
            //     //     //
            //     //     //
            //     //     //   outputData << GTime::current_time()+dT << "\t"
            //     //     //   << centerOfMass << "\t"
            //     //     //   << circularity << "\t"
            //     //     //   << riseVelocity << "\t"
            //     //     //   << areaBubble <<  "\t"
            //     //     //   << qend << "\t"
            //     //     //   << fabs(q - qend) << "\t"
            //     //     //   << fabs(qend - initialConcentrationSurfactant) << logger::endl;
            //     //     //
            //     //     // }
            //     //     //

            //     //     LOG_INFO << " Set Velocity " << logger::endl;
            //     //     for (int i = 0; i < nb_quad_time; ++i) {
            //     //         fct_t sol(Wh, In, data_uh);
            //     //         set_velocity(sol, vel[i], ls[i], In.map(qTime[i]));
            //     //     }

            //     //     //  -----------------------------------------------------
            //     //     //                     PLOTTING
            //     //     //  -----------------------------------------------------

            //     if (iterations == 1) {

            //         {
            //             Paraview<mesh_t> writer(Th, path_output_figures + "Th" + std::to_string(iter + 1) + ".vtk");
            //             // Paraview<mesh_t> writer(Thi, path_output_figures + "bulk_" + std::to_string(iter + 1) +
            //             // ".vtk");                writer.add(ls[0], "levelSet", 0, 1);

            //             writer.add(uh, "velocity", 0, 2);
            //             writer.add(ph, "pressure", 0, 1);

            //             writer.add(u_exact, "velocity_exact", 0, 2);
            //             writer.add(p_exact, "pressure_exact", 0, 1);
            //         }
            //     }

            //     //     bar++;
            //     iter += 1;
            //     //     globalVariable::verbose = 1;
            //     // }
            //     // bar.end();
            // }
            h *= 0.5;
>>>>>>> 0b880101
        }
    }
}<|MERGE_RESOLUTION|>--- conflicted
+++ resolved
@@ -19,15 +19,10 @@
 using space_t    = GFESpace<mesh_t>;
 using cutspace_t = CutFESpace<mesh_t>;
 
-<<<<<<< HEAD
-const double mu  = 2.;
-const double rho = .1;
+const double mu  = 10.;
+const double rho = .01;
 
 double fun_levelset(R2 P) { return -1.; }
-=======
-const double nu  = 0.1;
-const double rho = 1.;
->>>>>>> 0b880101
 
 double fun_rhs(R2 P, int i, const double t) { return 0.; }
 
@@ -35,24 +30,18 @@
     // double x = P[0], y = P[1];
     double x = P.x, y = P.y;
     if (i == 0)
-<<<<<<< HEAD
-        return std::sin(x) * std::cos(y) * std::exp(-2 * mu / rho * t);
+        return std::sin(x) * std::cos(y) * std::exp(-2 * mu * t);
     else
-        return (-1.) * std::cos(x) * std::sin(y) * std::exp(-2 * mu / rho * t);
+        return (-1.) * std::cos(x) * std::sin(y) * std::exp(-2 * mu * t);
 }
 
 double fun_u_d(R2 P, int i, int dom, const double t) {
     // double x = P[0], y = P[1];
     double x = P.x, y = P.y;
     if (i == 0)
-        return std::sin(x) * std::cos(y) * std::exp(-2 * mu / rho * t);
+        return std::sin(x) * std::cos(y) * std::exp(-2 * mu * t);
     else
-        return (-1.) * std::cos(x) * std::sin(y) * std::exp(-2 * mu / rho * t);
-=======
-        return std::sin(x) * std::cos(y) * std::exp(-2 * nu * t);
-    else
-        return (-1.) * std::cos(x) * std::sin(y) * std::exp(-2 * nu * t);
->>>>>>> 0b880101
+        return (-1.) * std::cos(x) * std::sin(y) * std::exp(-2 * mu * t);
 }
 
 double fun_u_initial(R2 P, int i) {
@@ -63,17 +52,13 @@
         return (-1.) * std::cos(x) * std::sin(y);
 }
 
-<<<<<<< HEAD
 double fun_p(R2 P, int i, const double t) {
-    return rho / 4 * (std::cos(2 * P.x) + std::cos(2 * P.y)) * std::exp(-4 * mu / rho * t);
+    return rho / 4 * (std::cos(2 * P.x) + std::cos(2 * P.y)) * std::exp(-4 * mu * t);
 }
 
 double fun_p_d(R2 P, int i, int dom, const double t) {
-    return rho / 4 * (std::cos(2 * P.x) + std::cos(2 * P.y)) * std::exp(-4 * mu / rho * t);
-}
-=======
-double fun_p(R2 P, int i, const double t) { return rho / 4 * (std::cos(2 * P.x) + std::cos(2 * P.y)); }
->>>>>>> 0b880101
+    return rho / 4 * (std::cos(2 * P.x) + std::cos(2 * P.y)) * std::exp(-4 * mu * t);
+}
 
 int main(int argc, char **argv) {
 
@@ -124,12 +109,8 @@
 
         CutFEM<mesh_t> navier_stokes(qTime, thread_count, optionProblem);
 
-<<<<<<< HEAD
-        const double lambda_boundary = 1.;
-=======
         const double lambda_boundary = 10.;
->>>>>>> 0b880101
-        const double lambda_interior = 10.;
+        const double lambda_interior = 100.;
 
         // Finite element spaces
         Lagrange2 FEu(2); // for interpolating the exact solution
@@ -183,16 +164,12 @@
             // ph^{k+1} = ph^k + dp
             funtest_t du(Vh, 2), dp(Ph, 1), v(Vh, 2), q(Ph, 1), dp1(Vh, 1, 0, 0);
 
-<<<<<<< HEAD
-            // Create tensor-product spaces
+            // DEFINE THE PROBLEM ON THE CORRECT SPACES
+            // ----------------------------------------------
+            // navier_stokes.initSpace(Vh, In);
+            // navier_stokes.add(Ph, In);
             navier_stokes.initSpace(Vhn, In);
             navier_stokes.add(Phn, In);
-=======
-            // DEFINE THE PROBLEM ON THE CORRECT SPACES
-            // ----------------------------------------------
-            navier_stokes.initSpace(Vh, In);
-            navier_stokes.add(Ph, In);
->>>>>>> 0b880101
 
             fct_t u_exact(Vh, In, fun_u);
             fct_t p_exact(Ph, In, fun_p);
@@ -232,179 +209,6 @@
             // NEWTON ITERATION
             // ----------------------------------------------
             int newton_iterations = 0;
-<<<<<<< HEAD
-            while (1) {
-
-                // Add terms that are in the residual
-                if (newton_iterations == 0) {
-
-                    // Time terms
-                    navier_stokes.addBilinear(innerProduct(dt(du), rho * v), Thi, In);
-                    navier_stokes.addBilinear(innerProduct(rho * du, v), Thi);
-
-                    // a(t, du, vh) in In x Omega(t)
-                    navier_stokes.addBilinear(contractProduct(mu * grad(du), grad(v)), Thi, In);
-                    navier_stokes.addBilinear(-innerProduct(mu * grad(du) * n, v) - innerProduct(du, mu * grad(v) * n) +
-                                                  innerProduct(lambda_boundary * du, v),
-                                              Thi, INTEGRAL_BOUNDARY, In);
-                    navier_stokes.addBilinear(-innerProduct(average(grad(du * t) * n, 0.5, 0.5), jump(v * t)) -
-                                                  innerProduct(jump(du * t), average(grad(v * t) * n, 0.5, 0.5)) +
-                                                  innerProduct(lambda_interior / h * (jump(du * t)), jump(v * t)),
-                                              Thi, INTEGRAL_INNER_EDGE_2D, In);
-
-                    // -b(v, p) + b(u, q) (or -b(v, p) + b0(u, q))
-                    navier_stokes.addBilinear(-innerProduct(dp, div(v)) + innerProduct(div(du), q), Thi, In);
-                    navier_stokes.addBilinear(innerProduct(dp, v * n) - innerProduct(du * n, q), Thi, INTEGRAL_BOUNDARY,
-                                              In);
-                    // navier_stokes.addBilinear(innerProduct(dp, v * n), Thi, INTEGRAL_BOUNDARY, In);
-                }
-
-                // Add -Lh(vh)
-                navier_stokes.addLinear(-innerProduct(fh.exprList(), rho * v), Thi, In);
-                navier_stokes.addLinear(-innerProduct(u0.exprList(), rho * v), Thi);
-                navier_stokes.addLinear(innerProduct(gh.exprList(), mu * grad(v) * n) -
-                                            innerProduct(gh.exprList(), lambda_boundary * v) +
-                                            innerProduct(gh.exprList(), q * n),
-                                        Thi, INTEGRAL_BOUNDARY, In);
-                // navier_stokes.addLinear(innerProduct(gh.exprList(), mu * grad(v) * n) -
-                //                             innerProduct(gh.exprList(), lambda_boundary * v),
-                //                         Thi, INTEGRAL_BOUNDARY, In);
-
-                navier_stokes.gather_map();
-                navier_stokes.addMatMul(data_all); // add B(uh^k, vh) to rhs
-
-                // Construct remaining terms of the Jacobian
-
-                // Assemble Jacobian in the matrix mat_NL
-                navier_stokes.set_map(mat_NL);
-                mat_NL[0] = navier_stokes.mat_[0];
-
-                funtest_t du1(Vhn, 1, 0), du2(Vhn, 1, 1), v1(Vhn, 1, 0), v2(Vhn, 1, 1);
-                auto ux = uh.expr(0);
-                auto uy = uh.expr(1);
-
-                navier_stokes.addBilinear(innerProduct(du1 * dx(ux) + du2 * dy(ux), rho * v1) +
-                                              innerProduct(du1 * dx(uy) + du2 * dy(uy), rho * v2) +
-                                              innerProduct(ux * dx(du1) + uy * dy(du1), rho * v1) +
-                                              innerProduct(ux * dx(du2) + uy * dy(du2), rho * v2),
-                                          Thi, In);
-                navier_stokes.addLinear(innerProduct(ux * dx(ux) + uy * dy(ux), rho * v1) +
-                                            innerProduct(ux * dx(uy) + uy * dy(uy), rho * v2),
-                                        Thi, In);
-
-                navier_stokes.addLagrangeMultiplier(innerProduct(1., dq1), 0., Thi, In);
-
-                navier_stokes.solve(mat_NL[0], navier_stokes.rhs_);
-
-                // Compute norm of the difference in the succesive approximations
-                std::span<double> dwu = std::span<double>(navier_stokes.rhs_.data(), Vhn.NbDoF() * In.NbDoF());
-                const auto result =
-                    std::max_element(dwu.begin(), dwu.end(), [](int a, int b) { return std::abs(a) < std::abs(b); });
-                double dist = *result;
-                std::cout << " Residual error: " << dist << "\n"
-                          << "\n";
-
-                std::span<double> dw = std::span<double>(navier_stokes.rhs_.data(), navier_stokes.get_nb_dof());
-                std::transform(data_all.begin(), data_all.end(), dw.begin(), data_all.begin(),
-                               [](double a, double b) { return a - b; });
-
-                navier_stokes.rhs_.resize(navier_stokes.get_nb_dof());
-                navier_stokes.rhs_ = 0.0;
-
-                newton_iterations += 1;
-
-                if (dist < 1e-10) {
-                    std::span<double> data_all_span(data_all);
-                    navier_stokes.saveSolution(data_all_span);
-                    navier_stokes.cleanBuildInMatrix();
-                    navier_stokes.set_map();
-
-                    break;
-                }
-
-                if (newton_iterations >= 3) {
-                    std::cout << "Newton's method didn't converge in 3 iterations, breaking loop. \n";
-                    break;
-                }
-            }
-
-            // Compute L2 errors
-            std::vector<double> sol_uh(Vhn.get_nb_dof());
-            std::vector<double> sol_ph(Phn.get_nb_dof());
-
-            std::vector<double> zeros_u(Vhn.get_nb_dof());
-            std::vector<double> zeros_p(Phn.get_nb_dof());
-
-            for (int n = 0; n < ndf_time_slab; ++n) {
-                // get the DOFs of u corresponding to DOF n in time and sum with the previous n
-                std::vector<double> u_dof_n(data_uh.begin() + n * Vhn.get_nb_dof(),
-                                            data_uh.begin() + (n + 1) * Vhn.get_nb_dof());
-                std::transform(sol_uh.begin(), sol_uh.end(), u_dof_n.begin(), sol_uh.begin(), std::plus<double>());
-
-                // get the DOFs of p corresponding to DOF n in time and sum with the previous n
-                std::vector<double> p_dof_n(data_ph.begin() + n * Phn.get_nb_dof(),
-                                            data_ph.begin() + (n + 1) * Phn.get_nb_dof());
-                std::transform(sol_ph.begin(), sol_ph.end(), p_dof_n.begin(), sol_ph.begin(), std::plus<double>());
-            }
-
-            fct_t fun_uh(Vhn, sol_uh);
-            fct_t fun_ph(Phn, sol_ph);
-            fct_t fun_zeros_u(Vhn, zeros_u);
-            fct_t fun_zeros_p(Phn, zeros_p);
-
-            error_uh = L2normCut(fun_uh, fun_u_d, current_time + dT, 0, 2);
-            error_ph = L2normCut(fun_ph, fun_p_d, current_time + dT, 0, 1);
-
-            u_norm = L2normCut(fun_zeros_u, fun_u_d, current_time + dT, 0, 2);
-            p_norm = L2normCut(fun_zeros_p, fun_p_d, current_time + dT, 0, 1);
-
-            std::cout << " ||u(T)-uh(T)||_2 / ||u(T)||_2 = " << error_uh / u_norm << '\n';
-            std::cout << " ||p(T)-ph(T)||_2 / ||p(T)||_2 = " << error_ph / p_norm << '\n';
-
-            errors_uh[j] = error_uh / u_norm;
-            errors_ph[j] = error_ph / p_norm;
-
-            // Plotting
-            if (iterations == 1) {
-
-                Paraview<mesh_t> writerTh(Th, path_output_figures + "Th.vtk");
-                Paraview<mesh_t> writer(Thi,
-                                        path_output_figures + "navier_stokes_" + std::to_string(iter + 1) + ".vtk");
-                writer.add(ls[0], "levelSet", 0, 1);
-                // writer.add(uh, "velocity", 0, 2);
-                writer.add(fun_uh, "velocity", 0, 2);
-                // writer.add(ph, "pressure", 0, 1);
-                writer.add(fun_ph, "pressure", 0, 1);
-                writer.add(u_exact, "velocity_exact", 0, 2);
-                writer.add(p_exact, "pressure_exact", 0, 1);
-
-                writer.writeActiveMesh(Thi, path_output_figures + "ActiveMesh" + std::to_string(iter + 1) + ".vtk");
-            }
-
-            iter += 1;
-        }
-        h *= 0.5;
-    }
-
-    std::cout << std::setprecision(16);
-    std::cout << '\n';
-    std::cout << "Errors Velocity = [";
-    for (int i = 0; i < iterations; i++) {
-
-        std::cout << errors_uh.at(i);
-        if (i < iterations - 1) {
-            std::cout << ", ";
-        }
-    }
-    std::cout << "]" << '\n';
-    std::cout << '\n';
-    std::cout << "Errors Pressure = [";
-    for (int i = 0; i < iterations; i++) {
-
-        std::cout << errors_ph.at(i);
-        if (i < iterations - 1) {
-            std::cout << ", ";
-=======
             // while (1) {
             //     double tt0 = MPIcf::Wtime();
 
@@ -426,49 +230,24 @@
             //                                       innerProduct(lambda_interior / h * (jump(du * t)), jump(v * t)),
             //                                   Th, INTEGRAL_INNER_EDGE_2D, In);
 
-            //         // -b + b0
-            //         navier_stokes.addBilinear(-innerProduct(dp, div(v)) + innerProduct(div(du), q), Th, In);
-            //         navier_stokes.addBilinear(innerProduct(dp, v * n), Th, INTEGRAL_BOUNDARY, In);
-            //     }
-
-            //     //         for (int i = 0; i < nb_quad_time; ++i) { // computation of the curvature
-
-            //     //             cutmesh_t cutTh(Kh);
-            //     //             cutTh.createSurfaceMesh(*interface[i]);
-            //     //             cutspace_t cutVh(cutTh, Vh1);
-            //     //             Curvature<mesh_t> curvature(cutVh, interface[i]);
-
-            //     //             auto tq    = qTime(i);
-            //     //             double tid = (double)In.map(tq);
-
-            //     //             auto data_H = curvature.solve();
-            //     //             fct_t H(cutVh, data_H);
-            //     //             stokes.addLinear(-sigma * innerProduct(H.exprList(), average(v, kappa2)), interface,
-            //     In,
-            //     //             i);
-
-            //     //             // if (i == 0) {
-            //     //             //     Paraview<mesh_t> writerS(cutTh, "raingDropExampleCurvature_" +
-            //     //             std::to_string(ifig) + ".vtk");
-            //     //             //     writerS.add(ls[i], "levelSet", 0, 1);
-            //     //             //     writerS.add(H, "meanCurvature", 0, 2);
-            //     //             // }
-            //     //         }
-
-            //     //         // if (iter == 0 && iterNewton == 0)
-            //     //         //     globalVariable::verbose = 1;
-
-            //     //         // if (iter == 0 && iterNewton == 0) {
-            //     //         LOG_INFO << " Time assembly matrix A : \t" << MPIcf::Wtime() - tt0 << logger::endl;
-            //     //         // }
-
-            //     //
-            //     // Add negative linear form
-            //     navier_stokes.addLinear(-innerProduct(fh.exprList(), rho * v), Th, In);
-            //     navier_stokes.addLinear(-innerProduct(u0.exprList(), rho * v), Th, 0, In);
-            //     navier_stokes.addLinear(innerProduct(gh, nu * grad(v) * n) -
-            //                                 innerProduct(gh.exprList(), lambda_boundary * v),
-            //                             Th, INTEGRAL_BOUNDARY, In);
+                    // -b(v, p) + b(u, q) (or -b(v, p) + b0(u, q))
+                    navier_stokes.addBilinear(-innerProduct(dp, div(v)) + innerProduct(div(du), q), Thi, In);
+                    navier_stokes.addBilinear(innerProduct(dp, v * n) - innerProduct(du * n, q), Thi, INTEGRAL_BOUNDARY,
+                                              In);
+                    // navier_stokes.addBilinear(innerProduct(dp, v * n), Thi, INTEGRAL_BOUNDARY, In);
+                }
+
+                // Add -Lh(vh)
+                navier_stokes.addLinear(-innerProduct(fh.exprList(), rho * v), Thi, In);
+                navier_stokes.addLinear(-innerProduct(u0.exprList(), rho * v), Thi);
+                navier_stokes.addLinear(innerProduct(gh.exprList(), mu * grad(v) * n) -
+                                            innerProduct(gh.exprList(), lambda_boundary * v) +
+                                            innerProduct(gh.exprList(), q * n),
+                                        Thi, INTEGRAL_BOUNDARY, In);
+
+                // navier_stokes.addLinear(innerProduct(gh.exprList(), mu * grad(v) * n) -
+                //                             innerProduct(gh.exprList(), lambda_boundary * v),
+                //                         Thi, INTEGRAL_BOUNDARY, In);
 
             //     navier_stokes.gather_map();
             //     navier_stokes.addMatMul(data_all); // multiply matrix with data (uh^k) and add result to rhs to
@@ -495,19 +274,14 @@
 
             //     stokes.addLagrangeMultiplier(innerProduct(1., dp1), 0., Th, In);
 
-            //     // gather(mat_NL);
-            //     // matlab::Export(mat_NL[0], "mat_1.dat");
-            //     // return 0;
-            //     stokes.solve(mat_NL[0], stokes.rhs_);
-
-            //     //         LOG_INFO << " Time solver \t" << MPIcf::Wtime() - tt0 << logger::endl;
-
-            //     //         std::span<double> dwu = std::span<double>(stokes.rhs_.data(), Wh.NbDoF() * In.NbDoF());
-            //     //         const auto result =
-            //     //             std::max_element(dwu.begin(), dwu.end(), [](int a, int b) { return std::abs(a) <
-            //     //             std::abs(b); });
-            //     //         double dist = *result;
-            //     //         LOG_INFO << " Error || du ||_infty = " << dist << logger::endl;
+                navier_stokes.solve(mat_NL[0], navier_stokes.rhs_);
+
+                // Compute norm of the difference in the succesive approximations
+                std::span<double> dwu = std::span<double>(navier_stokes.rhs_.data(), Vhn.NbDoF() * In.NbDoF());
+                const auto result =
+                    std::max_element(dwu.begin(), dwu.end(), [](int a, int b) { return std::abs(a) < std::abs(b); });
+                double dist = *result;
+                std::cout << " Residual error: " << dist << "\n" << "\n";
 
             //     //         std::span<double> dw = std::span<double>(stokes.rhs_.data(), stokes.get_nb_dof());
             //     //         std::transform(data_all.begin(), data_all.end(), dw.begin(), data_all.begin(),
@@ -518,77 +292,59 @@
 
             //     //         iterNewton += 1;
 
-            //     //         if (iterNewton == 2 || dist < 1e-10) {
-            //     //             std::span<double> data_all_span(data_all);
-            //     //             stokes.saveSolution(data_all_span);
-            //     //             stokes.cleanBuildInMatrix();
-            //     //             stokes.set_map();
-
-            //     //             if (iter == 0) {
-            //     //                 LOG_INFO << " TIME NEWTON ITERATION : \t" << MPIcf::Wtime() - t0_newton <<
-            //     //                 logger::endl;
-            //     //             }
-
-            //     //             break;
-            //     //         }
-            //     //     }
-
-            //     //     // COMPUTATION OF THE CARACTERISTICS OF THE DROPS
-            //     //     // {
-            //     //     //   Fun_h funX(Wh, fun_x);
-            //     //     //   Fun_h fun1(Wh, fun_1);
-            //     //     //   R tt0 = CPUtime();
-            //     //     //   double areaBubble   = integral(fun1, 0, 1) ;
-            //     //     //   double centerOfMass = integral(funX, 1, 1) / areaBubble ;
-            //     //     //
-            //     //     //   double Pb = integralSurf(fun1, 1);
-            //     //     //   double ra = sqrt(areaBubble / M_PI);
-            //     //     //   double Pa = 2*M_PI*ra;
-            //     //     //   double circularity = Pa / Pb;
-            //     //     //   double riseVelocity = integral(uh, 1, 1) / areaBubble;
-            //     //     //
-            //     //     //   double q    = integralSurf(us,  0, 0 , In.map(qTime[0]));
-            //     //     //   double qend = integralSurf(us,  0, lastQuadTime,
-            //     //     //   In.map(qTime[lastQuadTime])); double q0   = integralSurf(u0s, 0);
-            //     //     //
-            //     //     //
-            //     //     //   if(iter == 0) initialConcentrationSurfactant = qend;
-            //     //     //   LOG_INFO << "\n Features of the drop " << logger::endl;
-            //     //     //   LOG_INFO << " Time                   ->    " <<
-            //     //     //   GTime::current_time()+dT  << logger::endl; LOG_INFO << " Center Of Mass
-            //     //     //   ->    " << centerOfMass << logger::endl; LOG_INFO << " Circularity ->
-            //     //     //   " << circularity << logger::endl; LOG_INFO << " Rise velocity ->    "
-            //     //     //   << riseVelocity << logger::endl; LOG_INFO << " Surfactant quantity
-            //     //     //   init->    " << q0 << logger::endl; LOG_INFO << " Surfactant quantity ->
-            //     //     //   " << q << logger::endl; LOG_INFO << " Surfactant quantity end ->   " <<
-            //     //     //   qend << logger::endl; LOG_INFO << " |q_0 - q_end|           ->   " <<
-            //     //     //   fabs(q - qend) << logger::endl; LOG_INFO << " Surfactant conservation
-            //     //     //   ->   " << fabs(qend - initialConcentrationSurfactant) << logger::endl;
-            //     //     //
-            //     //     //
-            //     //     //   outputData << GTime::current_time()+dT << "\t"
-            //     //     //   << centerOfMass << "\t"
-            //     //     //   << circularity << "\t"
-            //     //     //   << riseVelocity << "\t"
-            //     //     //   << areaBubble <<  "\t"
-            //     //     //   << qend << "\t"
-            //     //     //   << fabs(q - qend) << "\t"
-            //     //     //   << fabs(qend - initialConcentrationSurfactant) << logger::endl;
-            //     //     //
-            //     //     // }
-            //     //     //
-
-            //     //     LOG_INFO << " Set Velocity " << logger::endl;
-            //     //     for (int i = 0; i < nb_quad_time; ++i) {
-            //     //         fct_t sol(Wh, In, data_uh);
-            //     //         set_velocity(sol, vel[i], ls[i], In.map(qTime[i]));
-            //     //     }
-
-            //     //     //  -----------------------------------------------------
-            //     //     //                     PLOTTING
-            //     //     //  -----------------------------------------------------
-
-            //     if (iterations == 1) {
+                if (dist < 1e-10) {
+                    std::span<double> data_all_span(data_all);
+                    navier_stokes.saveSolution(data_all_span);
+                    navier_stokes.cleanBuildInMatrix();
+                    navier_stokes.set_map();
+
+                    break;
+                }
+
+                if (newton_iterations >= 3) {
+                    std::cout << "Newton's method didn't converge in 3 iterations, breaking loop. \n";
+                    break;
+                }
+            }
+
+            // Compute L2 errors
+            std::vector<double> sol_uh(Vhn.get_nb_dof());
+            std::vector<double> sol_ph(Phn.get_nb_dof());
+
+            std::vector<double> zeros_u(Vhn.get_nb_dof());
+            std::vector<double> zeros_p(Phn.get_nb_dof());
+
+            for (int n = 0; n < ndf_time_slab; ++n) {
+                // get the DOFs of u corresponding to DOF n in time and sum with the previous n
+                std::vector<double> u_dof_n(data_uh.begin() + n * Vhn.get_nb_dof(),
+                                            data_uh.begin() + (n + 1) * Vhn.get_nb_dof());
+                std::transform(sol_uh.begin(), sol_uh.end(), u_dof_n.begin(), sol_uh.begin(), std::plus<double>());
+
+                // get the DOFs of p corresponding to DOF n in time and sum with the previous n
+                std::vector<double> p_dof_n(data_ph.begin() + n * Phn.get_nb_dof(),
+                                            data_ph.begin() + (n + 1) * Phn.get_nb_dof());
+                std::transform(sol_ph.begin(), sol_ph.end(), p_dof_n.begin(), sol_ph.begin(), std::plus<double>());
+            }
+
+            fct_t fun_uh(Vhn, sol_uh);
+            fct_t fun_ph(Phn, sol_ph);
+            fct_t fun_zeros_u(Vhn, zeros_u);
+            fct_t fun_zeros_p(Phn, zeros_p);
+
+            error_uh = L2normCut(fun_uh, fun_u_d, current_time + dT, 0, 2);
+            error_ph = L2normCut(fun_ph, fun_p_d, current_time + dT, 0, 1);
+
+            u_norm = L2normCut(fun_zeros_u, fun_u_d, current_time + dT, 0, 2);
+            p_norm = L2normCut(fun_zeros_p, fun_p_d, current_time + dT, 0, 1);
+
+            std::cout << " ||u(T)-uh(T)||_2 = " << error_uh/u_norm << '\n';
+            std::cout << " ||p(T)-ph(T)||_2 = " << error_ph/p_norm << '\n';
+
+            errors_uh[j] = error_uh;
+            errors_ph[j] = error_ph;
+
+            // Plotting
+            if (iterations == 1) {
 
             //         {
             //             Paraview<mesh_t> writer(Th, path_output_figures + "Th" + std::to_string(iter + 1) + ".vtk");
@@ -610,7 +366,6 @@
             //     // bar.end();
             // }
             h *= 0.5;
->>>>>>> 0b880101
         }
     }
 }