--- conflicted
+++ resolved
@@ -94,11 +94,7 @@
 
     const double cpubegin = CPUtime();
 
-<<<<<<< HEAD
     MPIcf cfMPI(argc, argv);
-=======
-    // MPIcf cfMPI(argc, argv);
->>>>>>> b14fa348
 
     const int d = 3;
 
@@ -197,7 +193,6 @@
 
         // [Stabilization]
 
-<<<<<<< HEAD
         // double tau_w = 1e-1;        // smaller tau_w seems to give larger condition number
         // double tau_m = 2e0;
         // double tau_a = 1e-1;
@@ -243,14 +238,6 @@
         //     Khi);
 
         maxwell3D.addPatchStabilization(
-=======
-        double tau_w = 1e-1; // smaller tau_w seems to give larger condition number
-        double tau_m = 2e0;
-        double tau_a = 1e-1;
-        double tau_b = 15;
-
-        maxwell3D.addFaceStabilization(
->>>>>>> b14fa348
             // WA
 
             // // W block
@@ -271,7 +258,6 @@
 
             // WM
 
-<<<<<<< HEAD
             // M block
             +innerProduct(tau_m * pow(hi, 0) * jump(w), jump(tau))
             // A block
@@ -282,21 +268,6 @@
             // B blocks
             + innerProduct(tau_b * pow(hi, 0) * jump(p), jump(div(v))) // -B^T block
             - innerProduct(tau_b * pow(hi, 0) * jump(div(u)), jump(q)) // B_0 block
-=======
-            // W block
-            +innerProduct(tau_w * pow(hi, 1) * jump(w), jump(tau)) +
-                innerProduct(tau_w * pow(hi, 3) * jump(grad(w) * n), jump(grad(tau) * n))
-                // M blocks
-                + innerProduct(tau_m * pow(hi, 1) * jump(curl(w)), jump(v))                       // M block
-                + innerProduct(tau_m * pow(hi, 3) * jump(grad(curl(w)) * n), jump(grad(v) * n))   // M block
-                - innerProduct(tau_m * pow(hi, 1) * jump(u), jump(curl(tau)))                     // -M^T block
-                - innerProduct(tau_m * pow(hi, 3) * jump(grad(u) * n), jump(grad(curl(tau)) * n)) // -M^T block
-                // B blocks
-                + innerProduct(tau_b * pow(hi, 1) * jump(p), jump(div(v)))                     // -B^T block
-                + innerProduct(tau_b * pow(hi, 3) * jump(grad(p) * n), jump(grad(div(v)) * n)) // -B^T block
-                - innerProduct(tau_b * pow(hi, 1) * jump(div(u)), jump(q))                     // B_0 block
-                - innerProduct(tau_b * pow(hi, 3) * jump(grad(div(u)) * n), jump(grad(q) * n)) // B_0 block
->>>>>>> b14fa348
             ,
             Khi);
 
