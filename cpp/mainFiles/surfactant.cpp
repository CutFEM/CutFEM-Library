--- conflicted
+++ resolved
@@ -1538,13 +1538,8 @@
 #elif defined(use_t)
         dT *= 0.5;
 #elif defined(use_h)
-<<<<<<< HEAD
         h *= sqrt(0.5);     //! CHANGE BACK
         //h *= 0.5;
-=======
-        // h *= sqrt(0.5);     //! CHANGE BACK
-        h *= 0.5;
->>>>>>> 50ce8f3e
 #endif
         }
 
