--- conflicted
+++ resolved
@@ -59,16 +59,12 @@
     void cut_partition(Physical_Partition<Element> &local_partition, std::vector<ElementIdx> &new_element_idx,
                        std::list<int> &erased_element, int sign_part) const override;
 
-<<<<<<< HEAD
-    double measure(const Face &f) const override;
     Rd mapToPhysicalFace(int ifac, const typename Element::RdHatBord x) const override;
 
     size_t size() const override { return this->faces_.size(); }
 
     R measure(int i) const override { return measure(this->faces_[i]); };
 
-=======
->>>>>>> bf3df3e9
   private:
     void make_patch(int label);
 
