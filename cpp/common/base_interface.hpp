--- conflicted
+++ resolved
@@ -94,7 +94,7 @@
     virtual R measure(const Face &f) const                                            = 0;
     virtual Rd mapToPhysicalFace(int ifac, const typename Element::RdHatBord x) const = 0;
     virtual bool isCutFace(int k, int ifac) const                                     = 0;
-    virtual bool isCut(int k) const                                             = 0;
+    virtual bool isCut(int k) const                                                   = 0;
 
     Rd operator()(const int k, const int i) const { return vertices_[faces_[k][i]]; }
     const Rd &operator()(const int i) const { return vertices_.at(i); }
@@ -108,11 +108,7 @@
         return it->second;
     }
 
-<<<<<<< HEAD
     Uint nbElement() const { return size(); }
-=======
-    Uint nbElement() const { return faces_.size(); }
->>>>>>> bf3df3e9
 
     const Element &get_element(int k) const { return (*backMesh)[k]; }
     const Mesh &get_mesh() const {
@@ -143,18 +139,6 @@
     virtual ~Interface() {}
 
   private:
-<<<<<<< HEAD
-=======
-    inline int CheckV(int i) const {
-        assert(i >= 0 && i < vertices_.size());
-        return i;
-    }
-    inline int CheckT(int i) const {
-        assert(i >= 0 && i < size());
-        return i;
-    }
-
->>>>>>> bf3df3e9
     Interface(const Interface &);      // pas de construction par copie
     void operator=(const Interface &); // pas affectation par copy
 };
