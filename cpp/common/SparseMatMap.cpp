--- conflicted
+++ resolved
@@ -173,37 +173,6 @@
     }
 }
 
-<<<<<<< HEAD
-void eraseAndSetRow(int N, std::map<std::pair<int, int>, double> &A, Rn &b,
-                    int dof2rm, int dof2set, double val) {
-
-   std::map<std::pair<int, int>, double> C;
-   // std::map<std::pair<int,int>,double> D;
-   std::map<std::pair<int, int>, double> P;
-   for (int i = 0; i < N; ++i) {
-      P[std::make_pair(i, i)] = 1;
-   }
-
-   // for( auto & p : dof2rm) {
-   // int i0 = dof2rm;//p.first;
-   P[std::make_pair(dof2set, dof2set)] = 0;
-   b(dof2set)                          = val; // p.second;
-
-   // }
-   SparseMatrixRC<double> AA(N, N, A);
-   SparseMatrixRC<double> PP(N, N, P);
-   multiply(PP, AA, C);
-
-//    // set test function
-//    SparseMatrixRC<double> CC (N,N,C);
-//    multiply(CC,PP, A);
-   //A = C;
-
-   // for( auto & p : dof2rm) {
-   // int i0 = dof2set;//p.first;
-   A[std::make_pair(dof2set, dof2set)] = 1;
-   // }
-=======
 void eraseAndSetRow(int N, std::map<std::pair<int, int>, double> &A, std::span<double> b, int dof2rm, int dof2set,
                     double val) {
 
@@ -231,39 +200,11 @@
     // int i0 = dof2set;//p.first;
     A[std::make_pair(dof2set, dof2set)] = 1;
     // }
->>>>>>> b14fa348
 }
 
 void eraseAndSetRow(int N, std::map<std::pair<int, int>, double> &A, std::span<double> b,
                     std::map<int, double> &dof2rm) {
 
-<<<<<<< HEAD
-   std::map<std::pair<int,int>,double> C;
-   std::map<std::pair<int, int>, double> P;
-   for (int i = 0; i < N; ++i) {
-      P[std::make_pair(i, i)] = 1;
-   }
-
-   for (auto &p : dof2rm) {
-      int i0                    = p.first;
-      P[std::make_pair(i0, i0)] = 0;
-      b(i0)                     = p.second;
-   }
-
-   SparseMatrixRC<double> AA(N, N, A);
-   SparseMatrixRC<double> PP(N, N, P);
-   multiply(PP, AA, C);
-   // A = C;
-
-   // set test function
-   SparseMatrixRC<double> CC (N,N,C);
-   multiply(CC, PP, A);
-
-   for (auto &p : dof2rm) {
-      int i0                    = p.first;
-      A[std::make_pair(i0, i0)] = 1;
-   }
-=======
     // std::map<std::pair<int,int>,double> C;
     std::map<std::pair<int, int>, double> P;
     for (int i = 0; i < N; ++i) {
@@ -285,7 +226,6 @@
         int i0                    = p.first;
         A[std::make_pair(i0, i0)] = 1;
     }
->>>>>>> b14fa348
 }
 
 void eraseRow(int N, std::map<std::pair<int, int>, double> &A, Rn &b, std::set<int> &dof2rm) {
