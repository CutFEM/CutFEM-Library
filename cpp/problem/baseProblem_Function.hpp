--- conflicted
+++ resolved
@@ -301,11 +301,7 @@
     // LOOP OVER THE VARIATIONAL FORMULATION ITEMS
     for (int l = 0; l < VF.size(); ++l) {
         if (!VF[l].on(domain))
-<<<<<<< HEAD
             continue; //! This was outcommented before, why?
-=======
-            continue;
->>>>>>> b14fa348
 
         // FINTE ELEMENT SPACES && ELEMENTS
         const FESpace &Vhv(VF.get_spaceV(l));
