/*
This file is part of CutFEM-Library.

CutFEM-Library is free software: you can redistribute it and/or modify it under
the terms of the GNU General Public License as published by the Free Software
Foundation, either version 3 of the License, or (at your option) any later
version.

CutFEM-Library is distributed in the hope that it will be useful, but WITHOUT
ANY WARRANTY; without even the implied warranty of MERCHANTABILITY or FITNESS
FOR A PARTICULAR PURPOSE. See the GNU General Public License for more details.

You should have received a copy of the GNU General Public License along with
CutFEM-Library. If not, see <https://www.gnu.org/licenses/>
*/

// INTEGRATION ON FULL ELEMENT

/**
 * @brief This function adds a bilinear form to the local matrix integrated over the cut mesh.
 * @tparam M The type of the matrix
 *
 * @tparam M Mesh
 * @param VF: Inner products as a list of vector of basis functions
 * @param Th: Active mesh
 * @note
 * The function allows for OpenMP parallelization, and loops over all elements in the active mesh.
 * For each element, if the element is a cut element, the function addElementContribution is called
 * from the BaseCutFEM class, otherwise the function addElementContribution from the BaseFEM class is called.
 * Finally, the function addLocalContribution is called to add the local contribution to the matrix.
 */

template <typename M> void BaseCutFEM<M>::addBilinear(const itemVFlist_t &VF, const CutMesh &Th) {
    assert(!VF.isRHS());

    //  double t0 = MPIcf::Wtime();

#pragma omp parallel default(shared)
    {
#ifdef USE_OMP
        assert(this->get_nb_thread() == omp_get_num_threads());
        int thread_id = omp_get_thread_num();
#else
        int thread_id = 0;
#endif
        int verbose = (thread_id == 0) * globalVariable::verbose;
        progress bar(" Add Bilinear CutMesh", Th.last_element(), verbose, this->get_nb_thread());
#pragma omp for
        for (int k = Th.first_element(); k < Th.last_element(); k += Th.next_element()) {
            bar += Th.next_element();
            if (Th.isCut(k, 0)) {
                addElementContribution(VF, k, nullptr, 0, 1.);
            } else {
                BaseFEM<M>::addElementContribution(VF, k, nullptr, 0, 1.);
            }
            this->addLocalContribution();
        }
        bar.end();
    }
    // std::cout << " real time " << MPIcf::Wtime() - t0 << std::endl;
}

/**
 * @brief Bilinear form integrated over cut mesh and over time slab
 *
 * @tparam M Mesh
 * @param VF Bilinear form
 * @param Th Active mesh
 * @param In Time slab
 */
template <typename M> void BaseCutFEM<M>::addBilinear(const itemVFlist_t &VF, const CutMesh &Th, const TimeSlab &In) {

    for (int itq = 0; itq < this->get_nb_quad_point_time(); ++itq) {

        addBilinear(VF, Th, In, itq);

        // MPIcf::Barrier();
    }
}

/**
 * @brief Bilinear form integrated over cut mesh in specific time quadrature point in the time slab.
 *
 * @tparam M Mesh
 * @param VF Bilinear form
 * @param Th Active mesh
 * @param In Time slab
 * @note The function is scaled with the time quadrature weight, and should therefore not be called directly.
 */
template <typename M>
void BaseCutFEM<M>::addBilinear(const itemVFlist_t &VF, const CutMesh &Th, const TimeSlab &In, int itq) {
    // Check if the input VF is not a RHS (right-hand side)
    assert(!VF.isRHS());

    // Get the time quadrature
    auto tq = this->get_quadrature_time(itq);

    // Map the time quadrature to the time slab
    double tid = In.map(tq);

    // Start parallel region
#pragma omp parallel default(shared)
    {
        // Get the thread ID
#ifdef USE_OMP
        // Check if the number of threads matches the number of threads set in this object
        assert(this->get_nb_thread() == omp_get_num_threads());
        int thread_id = omp_get_thread_num();
#else
        int thread_id = 0;
#endif

        // Calculate the offset for the current thread
        long offset = thread_id * this->offset_bf_time;

        // Create a matrix to store the time basis functions for this thread
        RNMK_ bf_time(this->databf_time_ + offset, In.NbDoF(), 1, op_dz);

        // Compute the time basis functions for this time quadrature point
        In.BF(tq.x, bf_time);

        // Calculate the time integration constant
        double cst_time = tq.a * In.get_measure();

        // Create a progress bar for this thread
        std::string title = " Add Bilinear CutMesh, In(" + std::to_string(itq) + ")";
        int verbose       = (thread_id == 0) * globalVariable::verbose;
        progress bar(title.c_str(), Th.last_element(), verbose, this->get_nb_thread());

        // Loop over all elements in the active mesh
#pragma omp for
        for (int k = Th.first_element(); k < Th.last_element(); k += Th.next_element()) {
            bar += Th.next_element();

            // Skip inactive elements for this time quadrature (if the element is inactive, it will be active for
            // another time quadrature)
            if (Th.isInactive(k, itq))
                continue;

            // Check if the element is cut
            if (Th.isCut(k, itq))
                // If the element is cut, add contribution to local matrix using addElementContribution function from
                // BaseCutFEM class
                addElementContribution(VF, k, &In, itq, cst_time);
            else
                // If the element is not cut, add contribution to local matrix using addElementContribution function
                // from BaseFEM class
                BaseFEM<M>::addElementContribution(VF, k, &In, itq, cst_time);

            // Add the contribution to the local matrix
            this->addLocalContribution();
        }
        bar.end();
    }
    // End parallel region
}

/**
 * @brief Bilinear form integrated over cut mesh in specific time quadrature point in the time slab.
 *
 * @tparam M Mesh
 * @param VF Bilinear form
 * @param Th Active mesh
 * @param In Time slab
 * @note The function is *NOT* scaled with the time quadrature weight, and may therefore be called directly.
 */
template <typename M>
void BaseCutFEM<M>::addBilinear(const itemVFlist_t &VF, const CutMesh &Th, int itq, const TimeSlab &In) {
    // Assert that the input is not a RHS
    assert(!VF.isRHS());
    // Get the quadrature time for iteration "itq"
    auto tq = this->get_quadrature_time(itq);

    // Calculate the time using the map function of the TimeSlab "In"
    double tid = In.map(tq);

    // Allocate memory for the time-dependent basis functions
    RNMK_ bf_time(this->databf_time_, In.NbDoF(), 1, op_dz);

    // Compute the time basic functions
    In.BF(tq.x, bf_time);

    // Set the title for the progress bar
    std::string title = " Add Bilinear Kh, In(" + std::to_string(itq) + ")";

    // Initialize the progress bar
    progress bar(title.c_str(), Th.last_element(), globalVariable::verbose);

    // Loop over each element of the active mesh
    for (int k = Th.first_element(); k < Th.last_element(); k += Th.next_element()) {
        // Increment the progress bar
        bar += Th.next_element();

        // Skip the element if it is inactive at iteration "itq"
        if (Th.isInactive(k, itq))
            continue;

        // If the element is cut, add its contribution using BaseCutFEM
        if (Th.isCut(k, itq))
            addElementContribution(VF, k, &In, itq, 1.);
        // Else, add its contribution using BaseFEM
        else
            BaseFEM<M>::addElementContribution(VF, k, &In, itq, 1.);

        // Add the local contribution
        this->addLocalContribution();
    }

    // End the progress bar
    bar.end();
}

template <typename M> void BaseCutFEM<M>::addLinear(const itemVFlist_t &VF, const CutMesh &Th) {
    assert(VF.isRHS());
    progress bar(" Add Linear CutMesh", Th.last_element(), globalVariable::verbose);

    for (int k = Th.first_element(); k < Th.last_element(); k += Th.next_element()) {
        bar += Th.next_element();

        if (Th.isCut(k, 0)) {
            addElementContribution(VF, k, nullptr, 0, 1.);
        } else {
            BaseFEM<M>::addElementContribution(VF, k, nullptr, 0, 1.);
        }
        // if(Th.isCut(k, 0))  BaseCutFEM<M>::addElementContribution(VF,
        // k,nullptr, 0, 1.); else BaseFEM<M>::addElementContribution(VF,
        // k,nullptr, 0, 1.);
    }
    bar.end();
}

template <typename M>
void BaseCutFEM<M>::addLinear(const itemVFlist_t &VF, const CutMesh &Th, int itq, const TimeSlab &In) {
    assert(VF.isRHS());
    auto tq    = this->get_quadrature_time(itq);
    double tid = In.map(tq);
    KNMK<double> basisFunTime(In.NbDoF(), 1, op_dz + 1);
    RNMK_ bf_time(this->databf_time_, In.NbDoF(), 1, op_dz);
    In.BF(tq.x, bf_time);
    for (int k = Th.first_element(); k < Th.last_element(); k += Th.next_element()) {

        if (Th.isInactive(k, itq))
            continue;

        if (Th.isCut(k, itq))
            addElementContribution(VF, k, &In, itq, 1.);
        else
            BaseFEM<M>::addElementContribution(VF, k, &In, itq, 1.);

        this->addLocalContribution();
    }
}

template <typename M> void BaseCutFEM<M>::addLinear(const itemVFlist_t &VF, const CutMesh &Th, const TimeSlab &In) {
    for (int itq = 0; itq < this->get_nb_quad_point_time(); ++itq) {
        addLinear(VF, Th, In, itq);
    }
}

template <typename M>
void BaseCutFEM<M>::addLinear(const itemVFlist_t &VF, const CutMesh &Th, const TimeSlab &In, int itq) {
    assert(VF.isRHS());
    auto tq    = this->get_quadrature_time(itq);
    double tid = In.map(tq);

    KNMK<double> basisFunTime(In.NbDoF(), 1, op_dz + 1);
    RNMK_ bf_time(this->databf_time_, In.NbDoF(), 1, op_dz);
    In.BF(tq.x, bf_time); // compute time basic funtions
    double cst_time = tq.a * In.get_measure();

    for (int k = Th.first_element(); k < Th.last_element(); k += Th.next_element()) {

        if (Th.isInactive(k, itq))
            continue;

        if (Th.isCut(k, itq))
            addElementContribution(VF, k, &In, itq, cst_time);
        else
            BaseFEM<M>::addElementContribution(VF, k, &In, itq, cst_time);
    }
}

template <typename M>
void BaseCutFEM<M>::addElementContribution(const itemVFlist_t &VF, const int k, const TimeSlab *In, int itq,
                                           double cst_time) {

    // GET CUT AND COMPUTE PARAMETERS
    const FESpace &Vh(VF.get_spaceV(0));
    const CutMesh &Th(Vh.get_mesh());
    const Cut_Part<Element> cutK(Th.get_cut_part(k, itq));
    const FElement &FK(Vh[k]);
    const Element &K(FK.T);

    if (cutK.multi_interface()) {
        assert(0);
    } // not handled yet

    double meas = K.measure();
    double h    = K.get_h();
    int domain  = FK.get_domain();
    int kb      = Vh.idxElementInBackMesh(k);
#ifdef USE_OMP
    int iam = omp_get_thread_num();
#else
    int iam = 0;
#endif
    // GET THE QUADRATURE RULE
    const QF &qf(this->get_quadrature_formular_cutK());
    auto tq    = this->get_quadrature_time(itq);
    double tid = (In) ? (double)In->map(tq) : 0.;

    // LOOP OVER ELEMENTS IN THE CUT
    for (auto it = cutK.element_begin(); it != cutK.element_end(); ++it) {

        double meas_cut = cutK.measure(it);
        // LOOP OVER THE VARIATIONAL FORMULATION ITEMS
        for (int l = 0; l < VF.size(); ++l) {
            if (!VF[l].on(domain))
                continue;

            // FINTE ELEMENT SPACES && ELEMENTS
            const FESpace &Vhv(VF.get_spaceV(l));
            const FESpace &Vhu(VF.get_spaceU(l));
            const FElement &FKv(Vhv[k]);
            const FElement &FKu(Vhu[k]);
            this->initIndex(FKu, FKv);

            // BF MEMORY MANAGEMENT -
            bool same   = (&Vhu == &Vhv);
            int lastop  = getLastop(VF[l].du, VF[l].dv);
            // RNMK_ fv(this->databf_,FKv.NbDoF(),FKv.N,lastop); //  the value for
            // basic fonction RNMK_ fu(this->databf_+ (same
            // ?0:FKv.NbDoF()*FKv.N*lastop) ,FKu.NbDoF(),FKu.N,lastop); //  the
            // value for basic fonction
            long offset = iam * this->offset_bf_;
            RNMK_ fv(this->databf_ + offset, FKv.NbDoF(), FKv.N,
                     lastop); //  the value for basic function
            RNMK_ fu(this->databf_ + offset + (same ? 0 : FKv.NbDoF() * FKv.N * lastop), FKu.NbDoF(), FKu.N,
                     lastop); //  the value for basic function
            What_d Fop = Fwhatd(lastop);

            // COMPUTE COEFFICIENT
            double coef = VF[l].computeCoefElement(h, meas_cut, meas, meas_cut, domain);

            // LOOP OVER QUADRATURE IN SPACE
            for (int ipq = 0; ipq < qf.getNbrOfQuads(); ++ipq) {

                typename QF::QuadraturePoint ip(qf[ipq]);
                Rd mip      = cutK.mapToPhysicalElement(it, ip); // to the physical cut part
                Rd cut_ip   = K.mapToReferenceElement(mip);      // back to the cut part in reference element
                double Cint = meas_cut * ip.getWeight() * cst_time;

                // EVALUATE THE BASIS FUNCTIONS
                FKv.BF(Fop, cut_ip, fv);
                if (!same)
                    FKu.BF(Fop, cut_ip, fu);
                //   VF[l].applyFunNL(fu,fv);

                // FIND AND COMPUTE ALL THE COEFFICENTS AND PARAMETERS
                Cint *= VF[l].evaluateFunctionOnBackgroundMesh(kb, domain, mip, tid);
                Cint *= coef * VF[l].c;

                if (In) {
                    if (VF.isRHS())
                        this->addToRHS(VF[l], *In, FKv, fv, Cint);
                    else
                        this->addToMatrix(VF[l], *In, FKu, FKv, fu, fv, Cint);
                } else {
                    if (VF.isRHS())
                        this->addToRHS(VF[l], FKv, fv, Cint);
                    else
                        this->addToMatrix(VF[l], FKu, FKv, fu, fv, Cint);
                }
            }
        }
    }
}

template <typename M>
void BaseCutFEM<M>::addBilinear(const itemVFlist_t &VF, const CutMesh &Th, const CExtension &ext, const int espE) {
    assert(!VF.isRHS());
    for (int k = Th.first_element(); k < Th.last_element(); k += Th.next_element()) {

        if (Th.isCut(k, 0)) {
            addElementContribution(VF, k, nullptr, 0, 1.);
            addElementContributionOtherSide(VF, k, nullptr, 0, espE);
        } else
            BaseFEM<M>::addElementContribution(VF, k, nullptr, 0, 1.);

        this->addLocalContribution();
    }
}
template <typename M>
void BaseCutFEM<M>::addLinear(const itemVFlist_t &VF, const CutMesh &Th, const CExtension &ext, const int espE) {
    assert(VF.isRHS());
    for (int k = Th.first_element(); k < Th.last_element(); k += Th.next_element()) {

        if (Th.isCut(k, 0)) {
            addElementContribution(VF, k, nullptr, 0, 1.);
            addElementContributionOtherSide(VF, k, nullptr, 0, espE);
        } else
            BaseFEM<M>::addElementContribution(VF, k, nullptr, 0, 1.);
    }
}
template <typename M>
void BaseCutFEM<M>::addElementContributionOtherSide(const itemVFlist_t &VF, const int k, const TimeSlab *In, int itq,
                                                    double cst_time) {

    // GET CUT AND COMPUTE PARAMETERS
    const FESpace &Vh(VF.get_spaceV(0));
    const CutMesh &Th(Vh.get_mesh());
    const Cut_Part<Element> cutK(Th.get_cut_part(k, itq));
    const FElement &FK(Vh[k]);
    const Element &K(FK.T);

    if (cutK.multi_interface()) {
        assert(0);
    } // not handled yet

    double meas = K.measure();
    double h    = K.get_h();
    int domain  = FK.get_domain();
    int kb      = Vh.idxElementInBackMesh(k);

    // GET THE QUADRATURE RULE
    const QF &qf(this->get_quadrature_formular_cutK());
    auto tq    = this->get_quadrature_time(itq);
    double tid = (In) ? (double)In->map(tq) : 0.;

    // LOOP OVER ELEMENTS IN THE CUT
    for (auto it = cutK.other_side_element_begin(); it != cutK.other_side_element_end(); ++it) {

        double meas_cut = cutK.measure(it);

        // LOOP OVER THE VARIATIONAL FORMULATION ITEMS
        for (int l = 0; l < VF.size(); ++l) {
            if (!VF[l].on(domain))
                continue;

            // FINTE ELEMENT SPACES && ELEMENTS
            const FESpace &Vhv(VF.get_spaceV(l));
            const FESpace &Vhu(VF.get_spaceU(l));
            const FElement &FKv(Vhv[k]);
            const FElement &FKu(Vhu[k]);
            this->initIndex(FKu, FKv);

            // BF MEMORY MANAGEMENT -
            bool same  = (&Vhu == &Vhv);
            int lastop = getLastop(VF[l].du, VF[l].dv);
            RNMK_ fv(this->databf_, FKv.NbDoF(), FKv.N,
                     lastop); //  the value for basic fonction
            RNMK_ fu(this->databf_ + (same ? 0 : FKv.NbDoF() * FKv.N * lastop), FKu.NbDoF(), FKu.N,
                     lastop); //  the value for basic fonction
            What_d Fop = Fwhatd(lastop);

            // COMPUTE COEFFICIENT
            double coef = VF[l].computeCoefElement(h, meas_cut, meas, meas_cut, domain);

            // LOOP OVER QUADRATURE IN SPACE
            for (int ipq = 0; ipq < qf.getNbrOfQuads(); ++ipq) {

                typename QF::QuadraturePoint ip(qf[ipq]);
                Rd mip      = cutK.mapToPhysicalElement(it, ip); // to the physical cut part
                Rd cut_ip   = K.mapToReferenceElement(mip);      // back to the cut part in reference element
                double Cint = meas_cut * ip.getWeight() * cst_time;

                // EVALUATE THE BASIS FUNCTIONS
                FKv.BF(Fop, cut_ip, fv);
                if (!same)
                    FKu.BF(Fop, cut_ip, fu);
                //   VF[l].applyFunNL(fu,fv);

                // FIND AND COMPUTE ALL THE COEFFICENTS AND PARAMETERS
                Cint *= VF[l].evaluateFunctionOnBackgroundMesh(kb, domain, mip, tid);
                Cint *= coef * VF[l].c;
                // Cint = 1.;/coef;
                if (In) {
                    if (VF.isRHS())
                        this->addToRHS(VF[l], *In, FKv, fv, Cint);
                    else
                        this->addToMatrix(VF[l], *In, FKu, FKv, fu, fv, Cint);
                } else {
                    if (VF.isRHS())
                        this->addToRHS(VF[l], FKv, fv, Cint);
                    else
                        this->addToMatrix(VF[l], FKu, FKv, fu, fv, Cint);
                }
            }
        }
    }
}

// INTEGRATION ON INNER FACE
template <typename M> void BaseCutFEM<M>::addBilinear(const itemVFlist_t &VF, const CutMesh &Th, const CFacet &b) {
    assert(!VF.isRHS());
    progress bar(" Add Bilinear Face", Th.last_element(), globalVariable::verbose);

    for (int k = Th.first_element(); k < Th.last_element(); k += Th.next_element()) {
        bar += Th.next_element();
        for (int ifac = 0; ifac < Element::nea; ++ifac) { // loop over the edges / faces

            int jfac = ifac;
            int kn   = Th.ElementAdj(k, jfac);
            // ONLY INNER EDGE && LOWER INDEX TAKE CARE OF THE INTEGRATION
            if (kn == -1 || kn < k)
                continue;

            std::pair<int, int> e1 = std::make_pair(k, ifac);
            std::pair<int, int> e2 = std::make_pair(kn, jfac);
            // CHECK IF IT IS A CUT EDGE
            if (Th.isCutFace(k, ifac, 0))
                addFaceContribution(VF, e1, e2, nullptr, 0, 1.);
            else
                BaseFEM<M>::addFaceContribution(VF, e1, e2, nullptr, 0, 1.);
        }
        this->addLocalContribution();
    }
    bar.end();
}

template <typename M>
void BaseCutFEM<M>::addBilinear(const itemVFlist_t &VF, const CutMesh &Th, const CFacet &b, const TimeSlab &In) {
    for (int itq = 0; itq < this->get_nb_quad_point_time(); ++itq) {
        addBilinear(VF, Th, b, In, itq);
    }
}

template <typename M>
void BaseCutFEM<M>::addBilinear(const itemVFlist_t &VF, const CutMesh &Th, const CFacet &b, const TimeSlab &In,
                                int itq) {
    assert(!VF.isRHS());

    auto tq    = this->get_quadrature_time(itq);
    double tid = In.map(tq);

    KNMK<double> basisFunTime(In.NbDoF(), 1, op_dz + 1);
    RNMK_ bf_time(this->databf_time_, In.NbDoF(), 1, op_dz);
    In.BF(tq.x, bf_time); // compute time basic funtions
    double cst_time = tq.a * In.get_measure();

    for (int k = Th.first_element(); k < Th.last_element(); k += Th.next_element()) {
        if (Th.isInactive(k, itq))
            continue;

        for (int ifac = 0; ifac < Element::nea; ++ifac) { // loop over the edges / faces

            int jfac = ifac;
            int kn   = Th.ElementAdj(k, jfac);
            // ONLY INNER EDGE && LOWER INDEX TAKE CARE OF THE INTEGRATION
            if (kn == -1 || kn < k)
                continue;

            if (Th.isInactive(kn, itq))
                continue;

            std::pair<int, int> e1 = std::make_pair(k, ifac);
            std::pair<int, int> e2 = std::make_pair(kn, jfac);
            // CHECK IF IT IS A CUT EDGE
            if (Th.isCutFace(k, ifac, itq)) {
                // std::cout << k << "\t" << ifac << std::endl;
                addFaceContribution(VF, e1, e2, &In, itq, cst_time);

            } else
                BaseFEM<M>::addFaceContribution(VF, e1, e2, &In, itq, cst_time);
        }
        this->addLocalContribution();
    }
}

template <typename M> void BaseCutFEM<M>::addLinear(const itemVFlist_t &VF, const CutMesh &Th, const CFacet &b) {
    assert(VF.isRHS());
    for (int k = Th.first_element(); k < Th.last_element(); k += Th.next_element()) {
        for (int ifac = 0; ifac < Element::nea; ++ifac) { // loop over the edges / faces

            int jfac = ifac;
            int kn   = Th.ElementAdj(k, jfac);
            // ONLY INNER EDGE && LOWER INDEX TAKE CARE OF THE INTEGRATION
            if (kn == -1 || kn < k)
                continue;

            std::pair<int, int> e1 = std::make_pair(k, ifac);
            std::pair<int, int> e2 = std::make_pair(kn, jfac);
            // CHECK IF IT IS A CUT EDGE
            if (Th.isCutFace(k, ifac, 0))
                addFaceContribution(VF, e1, e2, nullptr, 0, 1.);
            else
                BaseFEM<M>::addFaceContribution(VF, e1, e2, nullptr, 0, 1.);
        }
    }
}

template <typename M>
void BaseCutFEM<M>::addLinear(const itemVFlist_t &VF, const CutMesh &Th, const CFacet &b, const TimeSlab &In) {
    for (int itq = 0; itq < this->get_nb_quad_point_time(); ++itq) {
        addLinear(VF, Th, b, In, itq);
    }
}

template <typename M>
void BaseCutFEM<M>::addLinear(const itemVFlist_t &VF, const CutMesh &Th, const CFacet &b, const TimeSlab &In, int itq) {
    assert(VF.isRHS());

    auto tq    = this->get_quadrature_time(itq);
    double tid = In.map(tq);

    KNMK<double> basisFunTime(In.NbDoF(), 1, op_dz + 1);
    RNMK_ bf_time(this->databf_time_, In.NbDoF(), 1, op_dz);
    In.BF(tq.x, bf_time); // compute time basic funtions
    double cst_time = tq.a * In.get_measure();

    for (int k = Th.first_element(); k < Th.last_element(); k += Th.next_element()) {
        if (Th.isInactive(k, itq))
            continue;

        for (int ifac = 0; ifac < Element::nea; ++ifac) { // loop over the edges / faces

            int jfac = ifac;
            int kn   = Th.ElementAdj(k, jfac);
            // ONLY INNER EDGE && LOWER INDEX TAKE CARE OF THE INTEGRATION
            if (kn == -1 || kn < k)
                continue;
            if (Th.isInactive(kn, itq))
                continue;

            std::pair<int, int> e1 = std::make_pair(k, ifac);
            std::pair<int, int> e2 = std::make_pair(kn, jfac);
            // CHECK IF IT IS A CUT EDGE
            if (Th.isCutFace(k, ifac, itq))
                addFaceContribution(VF, e1, e2, &In, itq, cst_time);
            else
                BaseFEM<M>::addFaceContribution(VF, e1, e2, &In, itq, cst_time);
        }
    }
}

template <typename M>
void BaseCutFEM<M>::addFaceContribution(const itemVFlist_t &VF, const std::pair<int, int> &e1,
                                        const std::pair<int, int> &e2, const TimeSlab *In, int itq, double cst_time) {

    typedef typename FElement::RdHatBord RdHatBord;

    // CHECK IF IT IS FOR RHS OR MATRIX
    // CONVENTION ki < kj
    bool to_rhs = VF.isRHS();
    int ki = e1.first, ifac = e1.second;
    int kj = e2.first, jfac = e2.second;
    // Compute parameter coonected to the mesh.
    // on can take the one from the first test function
    const FESpace &Vh(*VF[0].fespaceV);
    const CutMesh &Th(Vh.get_mesh());
    const FElement &FKi(Vh[ki]);
    const FElement &FKj(Vh[kj]);
    const Element &Ki(FKi.T);
    const Element &Kj(FKj.T);

    const Cut_Part<Element> cutKi(Th.get_cut_part(ki, itq));
    const Cut_Part<Element> cutKj(Th.get_cut_part(kj, itq));
    typename Element::Face face;
    const Cut_Part<typename Element::Face> cutFace(Th.get_cut_face(face, ki, ifac, itq));

    double measK = cutKi.measure() + cutKj.measure();
    double measF = Ki.mesureBord(ifac);
    double h     = 0.5 * (Ki.get_h() + Kj.get_h());
    int domain   = FKi.get_domain();
    Rd normal    = Ki.N(ifac);

    // GET THE QUADRATURE RULE
    const QFB &qfb(this->get_quadrature_formular_cutFace());

    auto tq    = this->get_quadrature_time(itq);
    double tid = (In) ? (double)In->map(tq) : 0.;

    // LOOP OVER ELEMENTS IN THE CUT
    for (auto it = cutFace.element_begin(); it != cutFace.element_end(); ++it) {

        double meas = cutFace.measure(it);
        // std::cout << meas << std::endl;
        for (int l = 0; l < VF.size(); ++l) {
            if (!VF[l].on(domain))
                continue;

            // FINITE ELEMENT SPACES && ELEMENTS
            const FESpace &Vhv(VF.get_spaceV(l));
            const FESpace &Vhu(VF.get_spaceU(l));
            assert(Vhv.get_nb_element() == Vhu.get_nb_element());
            const int kv = VF[l].onWhatElementIsTestFunction(ki, kj);
            const int ku = VF[l].onWhatElementIsTrialFunction(ki, kj);

            int kbv = Vhv.idxElementInBackMesh(kv);
            int kbu = Vhu.idxElementInBackMesh(ku);

            const FElement &FKu(Vhu[ku]);
            const FElement &FKv(Vhv[kv]);
            this->initIndex(FKu, FKv);

            // BF MEMORY MANAGEMENT -
            bool same  = (VF.isRHS() || (&Vhu == &Vhv && ku == kv));
            int lastop = getLastop(VF[l].du, VF[l].dv);
            RNMK_ fv(this->databf_, FKv.NbDoF(), FKv.N, lastop);
            RNMK_ fu(this->databf_ + (same ? 0 : FKv.NbDoF() * FKv.N * lastop), FKu.NbDoF(), FKu.N, lastop);
            What_d Fop = Fwhatd(lastop);

            // COMPUTE COEFFICIENT && NORMAL
            double coef = VF[l].computeCoefElement(h, meas, measK, measK, domain);
            coef *= VF[l].computeCoefFromNormal(normal);

            // LOOP OVER QUADRATURE IN SPACE
            for (int ipq = 0; ipq < qfb.getNbrOfQuads(); ++ipq) {
                typename QFB::QuadraturePoint ip(qfb[ipq]);
                const Rd mip = cutFace.mapToPhysicalElement(it, (RdHatBord)ip);
                double Cint  = meas * ip.getWeight() * cst_time;

                // EVALUATE THE BASIS FUNCTIONS
                FKv.BF(Fop, FKv.T.mapToReferenceElement(mip), fv);
                if (!same)
                    FKu.BF(Fop, FKu.T.mapToReferenceElement(mip), fu);
                //   VF[l].applyFunNL(fu,fv);

                Cint *= VF[l].evaluateFunctionOnBackgroundMesh(std::make_pair(kbu, kbv), std::make_pair(domain, domain),
                                                               mip, tid, normal);
                Cint *= coef * VF[l].c;
                if (In) {
                    if (VF.isRHS())
                        this->addToRHS(VF[l], *In, FKv, fv, Cint);
                    else
                        this->addToMatrix(VF[l], *In, FKu, FKv, fu, fv, Cint);
                } else {
                    if (VF.isRHS())
                        this->addToRHS(VF[l], FKv, fv, Cint);
                    else
                        this->addToMatrix(VF[l], FKu, FKv, fu, fv, Cint);
                }
            }
        }
    }
}

// INTEGRATION ON BOUNDARY
template <typename M>
void BaseCutFEM<M>::addBilinear(const itemVFlist_t &VF, const CutMesh &cutTh, const CBorder &b, std::list<int> label) {
    assert(!VF.isRHS());
    bool all_label = (label.size() == 0);

    for (int idx_be = cutTh.first_boundary_element(); idx_be < cutTh.last_boundary_element();
         idx_be += cutTh.next_boundary_element()) {

        int ifac;
        const int kb          = cutTh.Th.BoundaryElement(idx_be, ifac);
        std::vector<int> idxK = cutTh.idxAllElementFromBackMesh(kb, -1);
        if (idxK.size() == 0)
            continue;

        const Element &K(cutTh.Th[kb]);
        const BorderElement &BE(cutTh.be(idx_be));
        if (util::contain(label, BE.lab) || all_label) {

            // for(int i=0;i<idxK.size();++i){
            //   std::cout << idxK[i] << "\t";
            // }
            // std::cout << std::endl;

            // CHECK IF IT IS A CUT EDGE
            if (cutTh.isCutFace(idxK[0], ifac, 0))
                addBorderContribution(VF, K, BE, ifac, nullptr, 0, 1.);
            else {
                if (idxK.size() == 1) {
                    BaseFEM<M>::addBorderContribution(VF, K, BE, ifac, nullptr, 0, 1.);
                } else {
                    assert(cutTh.get_nb_domain() < 3);

                    // need to find out in what domain is the BOUNDARY
                    int k0          = idxK[0];
                    const auto cutK = cutTh.get_cut_part(k0, 0);
                    int ss          = cutK.get_sign();
                    int nv          = Element::nvface[ifac][0];
                    int id_sub      = (cutK.get_sign_node(nv) * ss == 1) ? 0 : 1;
                    BaseFEM<M>::addBorderContribution(VF, K, BE, ifac + id_sub * Element::nea, nullptr, 0, 1.);
                }
            }
            this->addLocalContribution();
        }
    }
}

template <typename M>
void BaseCutFEM<M>::addBilinear(const itemVFlist_t &VF, const CutMesh &Th, const CBorder &b, const TimeSlab &In,
                                std::list<int> label) {
    for (int itq = 0; itq < this->get_nb_quad_point_time(); ++itq) {
        addBilinear(VF, Th, b, In, itq, label);
    }
}

template <typename M>
void BaseCutFEM<M>::addBilinear(const itemVFlist_t &VF, const CutMesh &cutTh, const CBorder &b, const TimeSlab &In,
                                int itq, std::list<int> label) {
    assert(!VF.isRHS());
    bool all_label = (label.size() == 0);

    auto tq    = this->get_quadrature_time(itq);
    double tid = In.map(tq);

    KNMK<double> basisFunTime(In.NbDoF(), 1, op_dz + 1);
    RNMK_ bf_time(this->databf_time_, In.NbDoF(), 1, op_dz);
    In.BF(tq.x, bf_time); // compute time basic funtions
    double cst_time   = tq.a * In.get_measure();
    std::string title = " Add Bilinear Boundary, In(" + std::to_string(itq) + ")";
    progress bar(title.c_str(), cutTh.last_boundary_element(), globalVariable::verbose);

    for (int idx_be = cutTh.first_boundary_element(); idx_be < cutTh.last_boundary_element();
         idx_be += cutTh.next_boundary_element()) {
        bar += cutTh.next_boundary_element();
        int ifac;
        const int kb          = cutTh.Th.BoundaryElement(idx_be, ifac);
        std::vector<int> idxK = cutTh.idxAllElementFromBackMesh(kb, -1);

        const Element &K(cutTh.Th[kb]);
        const BorderElement &BE(cutTh.be(idx_be));
        if (util::contain(label, BE.lab) || all_label) {

            // CHECK IF IT IS A CUT EDGE
            if (cutTh.isCutFace(idxK[0], ifac, itq)) {
                addBorderContribution(VF, K, BE, ifac, &In, itq, cst_time);
            } else {
                if (idxK.size() == 1) {
                    BaseFEM<M>::addBorderContribution(VF, K, BE, ifac, &In, itq, cst_time);
                } else if (!cutTh.isCut(idxK[0], itq)) {
                    int id_sub = (cutTh.isInactive(idxK[0], itq)) ? 1 : 0;
                    BaseFEM<M>::addBorderContribution(VF, K, BE, ifac + id_sub * Element::nea, &In, itq, cst_time);
                } else {
                    assert(cutTh.get_nb_domain() < 3);

                    // need to find out in what domain is the BOUNDARY
                    int k0          = idxK[0];
                    const auto cutK = cutTh.get_cut_part(k0, itq);
                    int ss          = cutK.get_sign();
                    int nv          = Element::nvface[ifac][0];
                    int id_sub      = (cutK.get_sign_node(nv) * ss == 1) ? 0 : 1;
                    BaseFEM<M>::addBorderContribution(VF, K, BE, ifac + id_sub * Element::nea, &In, itq, cst_time);
                }
            }
            this->addLocalContribution();
        }
    }
    bar.end();
}

template <typename M>
void BaseCutFEM<M>::addLinear(const itemVFlist_t &VF, const CutMesh &cutTh, const CBorder &b, std::list<int> label) {
    assert(VF.isRHS());
    bool all_label = (label.size() == 0);

    for (int idx_be = cutTh.first_boundary_element(); idx_be < cutTh.last_boundary_element();
         idx_be += cutTh.next_boundary_element()) {

        int ifac;
        const int kb          = cutTh.Th.BoundaryElement(idx_be, ifac);
        std::vector<int> idxK = cutTh.idxAllElementFromBackMesh(kb, -1);
        if (idxK.size() == 0)
            continue;
        const Element &K(cutTh.Th[kb]);
        const BorderElement &BE(cutTh.be(idx_be));
        if (util::contain(label, BE.lab) || all_label) {

            // CHECK IF IT IS A CUT EDGE
            if (cutTh.isCutFace(idxK[0], ifac, 0)) {
                BaseCutFEM<M>::addBorderContribution(VF, K, BE, ifac, nullptr, 0, 1.);

            } else {
                if (idxK.size() == 1) {
                    BaseFEM<M>::addBorderContribution(VF, K, BE, ifac, nullptr, 0, 1.);
                } else {
                    assert(cutTh.get_nb_domain() < 3);
                    // need to find out in what domain is the BOUNDARY
                    int k0          = idxK[0];
                    const auto cutK = cutTh.get_cut_part(k0, 0);
                    int ss          = cutK.get_sign();
                    int nv          = Element::nvface[ifac][0];
                    int id_sub      = (cutK.get_sign_node(nv) * ss == 1) ? 0 : 1;
                    BaseFEM<M>::addBorderContribution(VF, K, BE, ifac + id_sub * Element::nea, nullptr, 0, 1.);
                }
            }
        }
    }
}

template <typename M>
void BaseCutFEM<M>::addLinear(const itemVFlist_t &VF, const CutMesh &Th, const CBorder &b, const TimeSlab &In,
                              std::list<int> label) {
    for (int itq = 0; itq < this->get_nb_quad_point_time(); ++itq) {
        addLinear(VF, Th, b, In, itq, label);
    }
}

template <typename M>
void BaseCutFEM<M>::addLinear(const itemVFlist_t &VF, const CutMesh &cutTh, const CBorder &b, const TimeSlab &In,
                              int itq, std::list<int> label) {
    assert(VF.isRHS());
    bool all_label = (label.size() == 0);

    auto tq    = this->get_quadrature_time(itq);
    double tid = In.map(tq);

    KNMK<double> basisFunTime(In.NbDoF(), 1, op_dz + 1);
    RNMK_ bf_time(this->databf_time_, In.NbDoF(), 1, op_dz);

    In.BF(tq.x, bf_time); // compute time basic funtions
    double cst_time = tq.a * In.get_measure();
    for (int idx_be = cutTh.first_boundary_element(); idx_be < cutTh.last_boundary_element();
         idx_be += cutTh.next_boundary_element()) {

        int ifac;
        const int kb          = cutTh.Th.BoundaryElement(idx_be, ifac);
        std::vector<int> idxK = cutTh.idxAllElementFromBackMesh(kb, -1);

        const Element &K(cutTh.Th[kb]);
        const BorderElement &BE(cutTh.be(idx_be));
        if (util::contain(label, BE.lab) || all_label) {

            // CHECK IF IT IS A CUT EDGE
            if (cutTh.isCutFace(idxK[0], ifac, itq))
                addBorderContribution(VF, K, BE, ifac, &In, itq, cst_time);
            else {
                if (idxK.size() == 1) {
                    BaseFEM<M>::addBorderContribution(VF, K, BE, ifac, &In, itq, cst_time);
                } else if (!cutTh.isCut(idxK[0], itq)) {
                    int id_sub = (cutTh.isInactive(idxK[0], itq)) ? 1 : 0;
                    BaseFEM<M>::addBorderContribution(VF, K, BE, ifac + id_sub * Element::nea, &In, itq, cst_time);
                } else {
                    assert(cutTh.get_nb_domain() < 3);

                    // need to find out in what domain is the BOUNDARY
                    int k0          = idxK[0];
                    const auto cutK = cutTh.get_cut_part(k0, itq);
                    int ss          = cutK.get_sign();
                    int nv          = Element::nvface[ifac][0];
                    int id_sub      = (cutK.get_sign_node(nv) * ss == 1) ? 0 : 1;
                    BaseFEM<M>::addBorderContribution(VF, K, BE, ifac + id_sub * Element::nea, &In, itq, cst_time);
                }
            }
        }
    }
}

template <typename M>
void BaseCutFEM<M>::addLinear(const itemVFlist_t &VF, const CutMesh &cutTh, const CBorder &b, int itq,
                              const TimeSlab &In, std::list<int> label) {
    assert(VF.isRHS());
    bool all_label = (label.size() == 0);

    auto tq    = this->get_quadrature_time(itq);
    double tid = In.map(tq);

    // KNMK<double> basisFunTime(In.NbDoF(), 1, op_dz + 1);
    // RNMK_ bf_time(this->databf_time_, In.NbDoF(), 1, op_dz);

    // In.BF(tq.x, bf_time); // compute time basic funtions
    double cst_time = 1.; // do NOT scale with time

    for (int idx_be = cutTh.first_boundary_element(); idx_be < cutTh.last_boundary_element();
         idx_be += cutTh.next_boundary_element()) {

        int ifac;
        const int kb          = cutTh.Th.BoundaryElement(idx_be, ifac);
        std::vector<int> idxK = cutTh.idxAllElementFromBackMesh(kb, -1);

        const Element &K(cutTh.Th[kb]);
        const BorderElement &BE(cutTh.be(idx_be));
        if (util::contain(label, BE.lab) || all_label) {

            // CHECK IF IT IS A CUT EDGE
            if (cutTh.isCutFace(idxK[0], ifac, itq))
                addBorderContribution(VF, K, BE, ifac, &In, itq, cst_time);
            else {
                if (idxK.size() == 1) {
                    BaseFEM<M>::addBorderContribution(VF, K, BE, ifac, &In, itq, cst_time);
                } else if (!cutTh.isCut(idxK[0], itq)) {
                    int id_sub = (cutTh.isInactive(idxK[0], itq)) ? 1 : 0;
                    BaseFEM<M>::addBorderContribution(VF, K, BE, ifac + id_sub * Element::nea, &In, itq, cst_time);
                } else {
                    assert(cutTh.get_nb_domain() < 3);

                    // need to find out in what domain is the BOUNDARY
                    int k0          = idxK[0];
                    const auto cutK = cutTh.get_cut_part(k0, itq);
                    int ss          = cutK.get_sign();
                    int nv          = Element::nvface[ifac][0];
                    int id_sub      = (cutK.get_sign_node(nv) * ss == 1) ? 0 : 1;
                    BaseFEM<M>::addBorderContribution(VF, K, BE, ifac + id_sub * Element::nea, &In, itq, cst_time);
                }
            }
        }
    }
}

template <typename M>
void BaseCutFEM<M>::addBorderContribution(const itemVFlist_t &VF, const Element &K, const BorderElement &BE, int ifac,
                                          const TimeSlab *In, int itq, double cst_time) {

    typedef typename FElement::RdHatBord RdHatBord;

    // Compute parameter connected to the mesh.
    double measK = K.measure();
    double h     = K.get_h();
    Rd normal    = K.N(ifac);

    // U and V HAS TO BE ON THE SAME MESH
    const FESpace &Vh(VF.get_spaceV(0));
    const CutMesh &Th(Vh.get_mesh());
    int kb                = Vh.Th(K);
    std::vector<int> idxK = Vh.idxAllElementFromBackMesh(kb, -1);
    // assert(idxK.size() == 2);

    // GET THE QUADRATURE RULE
    const QFB &qfb(this->get_quadrature_formular_cutFace());
    auto tq    = this->get_quadrature_time(itq);
    double tid = (In) ? (double)In->map(tq) : 0.;

    int Ne = idxK.size();
    for (int e = 0; e < Ne; ++e) {

        int k = idxK[e];
        typename Element::Face face;
        const Cut_Part<typename Element::Face> cutFace(Th.get_cut_face(face, k, ifac, itq));
        const Cut_Part<Element> cutK(Th.get_cut_part(k, itq));

        double meas_cut = cutK.measure();

        // LOOP OVER ELEMENTS IN THE CUT
        for (auto it = cutFace.element_begin(); it != cutFace.element_end(); ++it) {

            double meas = cutFace.measure(it);

            for (int l = 0; l < VF.size(); ++l) {
                // if(!VF[l].on(domain)) continue;

                // FINITE ELEMENT SPACES && ELEMENTS
                const FESpace &Vhv(VF.get_spaceV(l));
                const FESpace &Vhu(VF.get_spaceU(l));
                assert(Vhv.get_nb_element() == Vhu.get_nb_element());
                bool same = (VF.isRHS() || (&Vhu == &Vhv));
                const FElement &FKu(Vhu[k]);
                const FElement &FKv(Vhv[k]);
                int domain = FKv.get_domain();
                this->initIndex(FKu, FKv);

                // BF MEMORY MANAGEMENT -
                int lastop = getLastop(VF[l].du, VF[l].dv);
                RNMK_ fv(this->databf_, FKv.NbDoF(), FKv.N, lastop);
                RNMK_ fu(this->databf_ + (same ? 0 : FKv.NbDoF() * FKv.N * lastop), FKu.NbDoF(), FKu.N, lastop);
                What_d Fop = Fwhatd(lastop);

                // COMPUTE COEFFICIENT && NORMAL
                double coef = VF[l].computeCoefElement(h, meas, measK, meas_cut, domain);
                coef *= VF[l].computeCoefFromNormal(normal);

                // LOOP OVER QUADRATURE IN SPACE
                for (int ipq = 0; ipq < qfb.getNbrOfQuads(); ++ipq) {
                    typename QFB::QuadraturePoint ip(qfb[ipq]);
                    const Rd mip    = cutFace.mapToPhysicalElement(it, (RdHatBord)ip);
                    const Rd cut_ip = K.mapToReferenceElement(mip);
                    double Cint     = meas * ip.getWeight() * cst_time;

                    // EVALUATE THE BASIS FUNCTIONS
                    FKv.BF(Fop, cut_ip, fv);
                    if (!same)
                        FKu.BF(Fop, cut_ip, fu);
                    //   VF[l].applyFunNL(fu,fv);

                    Cint *= VF[l].evaluateFunctionOnBackgroundMesh(kb, domain, mip, tid, normal);
                    Cint *= coef * VF[l].c;

                    if (In) {
                        if (VF.isRHS())
                            this->addToRHS(VF[l], *In, FKv, fv, Cint);
                        else
                            this->addToMatrix(VF[l], *In, FKu, FKv, fu, fv, Cint);
                    } else {
                        if (VF.isRHS())
                            this->addToRHS(VF[l], FKv, fv, Cint);
                        else
                            this->addToMatrix(VF[l], FKu, FKv, fu, fv, Cint);
                    }
                }
            }
        }
    }
}

template <typename Mesh>
void BaseCutFEM<Mesh>::setDirichlet(const FunFEM<Mesh> &gh, const CutMesh &cutTh, std::list<int> label) {

    bool all_label = (label.size() == 0);
    std::map<int, double> dof2set;
    const FESpace &Vh(gh.getSpace());

<<<<<<< HEAD
    // Loop through all fitted boundary elements 
    for (int idx_be = cutTh.first_boundary_element(); idx_be < cutTh.last_boundary_element();
         idx_be += cutTh.next_boundary_element()) {
=======
    // for (int idx_be = cutTh.first_boundary_element(); idx_be < cutTh.last_boundary_element();
    //      idx_be += cutTh.next_boundary_element()) {
    for (int idx_be = 0; idx_be < cutTh.last_boundary_element(); idx_be++) {
>>>>>>> b14fa348

        int ifac;
        const int kb          = cutTh.Th.BoundaryElement(idx_be, ifac);
        std::vector<int> idxK = cutTh.idxAllElementFromBackMesh(kb, -1);
        int k                 = idxK[0];

        assert(idxK.size() == 1);
        
        const Element &K(cutTh.Th[kb]);
        const BorderElement &BE(cutTh.be(idx_be));
        const FElement &FK(Vh[k]);

        if (util::contain(label, BE.lab) || all_label) {

            //for( int ic=0; ic<Vh.N;++ic) {
            for (int ic = 0; ic < 1; ++ic) {
                for (int df = FK.dfcbegin(ic); df < FK.dfcend(ic); ++df) {

                    int id_item = FK.DFOnWhat(df);

                    if (id_item < K.nv) {   
                        // DOF is node (0,1,2)
                        assert(0);
                    } 
                    // DOF is edge (3,4,5)
                    else if (id_item < K.nv + K.ne) {
                        
                        // std::cout << " on edge  " <<FK.DFOnWhat(df) << std::endl;
                        int id_face = id_item - K.nv;   // id of boundary face
                        if (id_face == ifac) {
                            // edge is boundary edge

                            int df_glob = FK.loc2glb(df);
                            // here should have the problem mapping to get the good dof
                            // dof2set.insert({df_glob, gh(df_glob)});
                            // double val  = (MPIcf::IamMaster()) ? gh(df_glob) : 0;
                            dof2set.insert({df_glob, gh(df_glob)});

                            // std::cout << df_glob << std::endl;
                        }
                    } else {
                        // std::cout << " on face  " << FK.DFOnWhat(df) << std::endl;
                    }
                }
            }
        }
        // getchar();
    }

    assert(this->pmat_.size() == 1);
    eraseAndSetRow(this->get_nb_dof(), *(this->pmat_[0]), this->rhs_, dof2set);
}


/**
 * Strong boundary conditions for BDM1 in time
*/
template <typename Mesh>
void BaseCutFEM<Mesh>::setDirichlet(const FunFEM<Mesh> &gh, const CutMesh &cutTh, const TimeSlab &In, std::list<int> label) {

    bool all_label = (label.size() == 0);
    std::map<int, double> dof2set;
    const FESpace &Vh(gh.getSpace());

    // Loop through all fitted boundary elements 
    for (int idx_be = cutTh.first_boundary_element(); idx_be < cutTh.last_boundary_element();
         idx_be += cutTh.next_boundary_element()) {

        int ifac;
        const int kb          = cutTh.Th.BoundaryElement(idx_be, ifac);
        std::vector<int> idxK = cutTh.idxAllElementFromBackMesh(kb, -1);
        int k                 = idxK[0];

        assert(idxK.size() == 1);
        
        const Element &K(cutTh.Th[kb]);
        const BorderElement &BE(cutTh.be(idx_be));
        const FElement &FK(Vh[k]);

        if (util::contain(label, BE.lab) || all_label) {

            // for( int ic=0; ic<Vh.N;++ic) {
            
            // DOF for BDM is only one component (v*n)
            for (int ic = 0; ic < 1; ++ic) {

                // Loop over degrees of freedom of current element
                for (int df = FK.dfcbegin(ic); df < FK.dfcend(ic); ++df) {

                    int id_item = FK.DFOnWhat(df);

                    if (id_item < K.nv) {
                        assert(0);
                    } else if (id_item < K.nv + K.ne) {
                        // std::cout << " on edge  " <<FK.DFOnWhat(df) << std::endl;
                        int id_face = id_item - K.nv;
                        if (id_face == ifac) {

                            for (int dof_time; dof_time < In.NbDoF(); ++dof_time) {
                                int df_glob = FK.loc2glb(df, dof_time);
                                // dof2set.insert({df_glob, gh(df_glob)});
                                dof2set.insert({df_glob, gh(df_glob)});

                                // std::cout << df_glob << std::endl;    
                            }
                            
                        }
                    } else {
                        // std::cout << " on face  " << FK.DFOnWhat(df) << std::endl;
                    }
                }
            }
        }
        // getchar();
    }

    assert(this->pmat_.size() == 1);
    eraseAndSetRow(this->get_nb_dof(), *(this->pmat_[0]), this->rhs_, dof2set);
}




template <typename Mesh> void BaseCutFEM<Mesh>::removeDofForHansbo(const FESpace &Vh) {

    assert(Vh.basisFctType == BasisFctType::P0 || Vh.basisFctType == BasisFctType::P1dc);

    std::set<int> dof2rm;
    const CutMesh &Th(Vh.get_mesh());
    int idx0 = this->mapIdx0_[&Vh];
    for (int k = Th.first_element(); k < Th.last_element(); k += Th.next_element()) {

        if (Th.isCut(k, 0)) {
        } else {
            if (Vh.basisFctType == BasisFctType::P0) {
                int df_glob0 = 2 * k + idx0;
                int df_glob1 = 2 * k + 1 + idx0;

                dof2rm.insert(df_glob0);
                dof2rm.insert(df_glob1);
            } else {
                for (int i = 0; i < 6; ++i) {
                    int df_glob = 6 * k + i + idx0;
                    dof2rm.insert(df_glob);
                }
            }
        }
    }
    int N = this->get_nb_dof();
    eraseRow(N, *this->pmat_, this->rhs_, dof2rm);
}

// On Ridges
template <typename M>
void BaseCutFEM<M>::addBilinear(const itemVFlist_t &VF, const Interface<M> &gamma, const CRidge &innerRidge,
                                std::list<int> label) {
    assert(!VF.isRHS());
    bool all_label = (label.size() == 0);

    for (int iface = gamma.first_element(); iface < gamma.last_element(); iface += gamma.next_element()) {
        const typename Interface<M>::Face &face = gamma[iface]; // the face
        if (util::contain(label, face.lab) || all_label) {

            addInterfaceRidgeContribution(VF, gamma, iface, nullptr, 0, 1.);
        }
        this->addLocalContribution();
    }
}
template <typename M>
void BaseCutFEM<M>::addBilinear(const itemVFlist_t &VF, const TimeInterface<M> &gamma, const CRidge &innerRidge,
                                const TimeSlab &In, std::list<int> label) {
    for (int itq = 0; itq < this->get_nb_quad_point_time(); ++itq) {
        addBilinear(VF, gamma, innerRidge, In, itq, label);
    }
}
template <typename M>
void BaseCutFEM<M>::addBilinear(const itemVFlist_t &VF, const TimeInterface<M> &interface, const CRidge &innerRidge,
                                const TimeSlab &In, int itq, std::list<int> label) {
    assert(!VF.isRHS());
    bool all_label = (label.size() == 0);
    auto tq        = this->get_quadrature_time(itq);
    double tid     = In.map(tq);

    KNMK<double> basisFunTime(In.NbDoF(), 1, op_dz + 1);
    RNMK_ bf_time(this->databf_time_, In.NbDoF(), 1, op_dz);
    In.BF(tq.x, bf_time); // compute time basic funtions
    double cst_time = tq.a * In.get_measure();

    const Interface<M> &gamma(*interface[itq]);

    for (int iface = gamma.first_element(); iface < gamma.last_element(); iface += gamma.next_element()) {
        const typename Interface<M>::Face &face = gamma[iface]; // the face
        if (util::contain(label, face.lab) || all_label) {

            addInterfaceRidgeContribution(VF, gamma, iface, &In, itq, cst_time);
        }
        this->addLocalContribution();
    }
}

template <typename M>
void BaseCutFEM<M>::addLinear(const itemVFlist_t &VF, const Interface<M> &gamma, const CRidge &innerRidge,
                              std::list<int> label) {
    assert(VF.isRHS());
    bool all_label = (label.size() == 0);

    for (int iface = gamma.first_element(); iface < gamma.last_element(); iface += gamma.next_element()) {
        const typename Interface<M>::Face &face = gamma[iface]; // the face
        if (util::contain(label, face.lab) || all_label) {

            addInterfaceRidgeContribution(VF, gamma, iface, nullptr, 0, 1.);
        }
    }
}
template <typename M>
void BaseCutFEM<M>::addLinear(const itemVFlist_t &VF, const TimeInterface<M> &gamma, const CRidge &innerRidge,
                              const TimeSlab &In, std::list<int> label) {
    for (int itq = 0; itq < this->get_nb_quad_point_time(); ++itq) {
        addLinear(VF, gamma, innerRidge, In, itq, label);
    }
}
template <typename M>
void BaseCutFEM<M>::addLinear(const itemVFlist_t &VF, const TimeInterface<M> &interface, const CRidge &innerRidge,
                              const TimeSlab &In, int itq, std::list<int> label) {
    assert(VF.isRHS());
    bool all_label = (label.size() == 0);
    auto tq        = this->get_quadrature_time(itq);
    double tid     = In.map(tq);

    KNMK<double> basisFunTime(In.NbDoF(), 1, op_dz + 1);
    RNMK_ bf_time(this->databf_time_, In.NbDoF(), 1, op_dz);
    In.BF(tq.x, bf_time); // compute time basic funtions
    double cst_time = tq.a * In.get_measure();
    const Interface<M> &gamma(*interface[itq]);
    for (int iface = gamma.first_element(); iface < gamma.last_element(); iface += gamma.next_element()) {
        const typename Interface<M>::Face &face = gamma[iface]; // the face
        if (util::contain(label, face.lab) || all_label) {

            addInterfaceRidgeContribution(VF, gamma, iface, &In, itq, cst_time);
        }
    }
}

// FACE STABILIZATION
template <typename M> void BaseCutFEM<M>::addFaceStabilization(const itemVFlist_t &VF, const CutMesh &Th) {
    assert(!VF.isRHS());
    progress bar("Add Face Stabilization CutMesh", Th.last_element(), globalVariable::verbose);

    for (int k = Th.first_element(); k < Th.last_element(); k += Th.next_element()) {
        bar += Th.next_element();

        if (!Th.isCut(k, 0) && !Th.isInactive(k, 0))
            continue;
        for (int ifac = 0; ifac < Element::nea; ++ifac) { // loop over the edges / faces

            int jfac = ifac;
            int kn   = Th.ElementAdj(k, jfac);
            // ONLY INNER EDGE && LOWER INDEX TAKE CARE OF THE INTEGRATION
            if (kn < k)
                continue;

            std::pair<int, int> e1 = std::make_pair(k, ifac);
            std::pair<int, int> e2 = std::make_pair(kn, jfac);
            BaseFEM<M>::addFaceContribution(VF, e1, e2, nullptr, 0, 1.);
        }
        this->addLocalContribution();
    }
    bar.end();
}

template <typename M> void BaseCutFEM<M>::addFaceStabilizationMixed(const itemVFlist_t &VF, const CutMesh &Th) {
    assert(!VF.isRHS());
    assert(Th.get_nb_domain() == 1);
    progress bar("Add Face Stabilization CutMesh", Th.last_element(), globalVariable::verbose);

    for (int k = Th.first_element(); k < Th.last_element(); k += Th.next_element()) {
        bar += Th.next_element();

        if (!Th.isCut(k, 0) && !Th.isInactive(k, 0))
            continue;
        for (int ifac = 0; ifac < Element::nea; ++ifac) { // loop over the edges / faces

            int jfac = ifac;
            int kn   = Th.ElementAdj(k, jfac);
            // ONLY INNER EDGE && LOWER INDEX TAKE CARE OF THE INTEGRATION
            if (kn < k)
                continue;

            int kb  = Th.idxElementInBackMesh(k);
            int kbn = Th.idxElementInBackMesh(kn);

            std::pair<int, int> e1 = std::make_pair(kb, ifac);
            std::pair<int, int> e2 = std::make_pair(kbn, jfac);
            BaseFEM<M>::addFaceContributionMixed(VF, e1, e2, nullptr, 0, 1.);
        }
        this->addLocalContribution();
    }
    bar.end();
}

template <typename M>
void BaseCutFEM<M>::addFaceStabilization(const itemVFlist_t &VF, const CutMesh &Th, const TimeSlab &In) {

    number_of_stabilized_edges      = 0;
    int number_of_quadrature_points = this->get_nb_quad_point_time();
    for (int itq = 0; itq < number_of_quadrature_points; ++itq) {
        addFaceStabilization(VF, Th, In, itq);
    }
    number_of_stabilized_edges /= number_of_quadrature_points;
}

template <typename M>
void BaseCutFEM<M>::addFaceStabilization(const itemVFlist_t &VF, const CutMesh &Th, const TimeSlab &In, int itq) {
    assert(!VF.isRHS());
    auto tq    = this->get_quadrature_time(itq);
    double tid = In.map(tq);

    KNMK<double> basisFunTime(In.NbDoF(), 1, op_dz + 1);
    RNMK_ bf_time(this->databf_time_, In.NbDoF(), 1, op_dz);
    In.BF(tq.x, bf_time); // compute time basic funtions
    double cst_time   = tq.a * In.get_measure();
    std::string title = " Add Face Stab, In(" + std::to_string(itq) + ")";
    progress bar(title.c_str(), Th.last_element(), globalVariable::verbose);

    for (int k = Th.first_element(); k < Th.last_element(); k += Th.next_element()) {
        bar += Th.next_element();
        if (!Th.isStabilizeElement(k))
            continue;
        for (int ifac = 0; ifac < Element::nea; ++ifac) { // loop over the edges / faces

            int jfac = ifac;
            int kn   = Th.ElementAdj(k, jfac);
            // ONLY INNER EDGE && LOWER INDEX TAKE CARE OF THE INTEGRATION
            if (kn < k)
                continue;

            std::pair<int, int> e1 = std::make_pair(k, ifac);
            std::pair<int, int> e2 = std::make_pair(kn, jfac);
            number_of_stabilized_edges += 1;
            BaseFEM<M>::addFaceContribution(VF, e1, e2, &In, itq, cst_time);
        }
        this->addLocalContribution();
    }
    bar.end();
}

template <typename M> void BaseCutFEM<M>::addPatchStabilization(const itemVFlist_t &VF, const CutMesh &Th) {
    assert(!VF.isRHS());
    progress bar(" Add Patch Stabilization CutMesh", Th.last_element(), globalVariable::verbose);

    for (int k = Th.first_element(); k < Th.last_element(); k += Th.next_element()) {
        bar += Th.next_element();

        if (!Th.isCut(k, 0) && !Th.isInactive(k, 0))
            continue;
        for (int ifac = 0; ifac < Element::nea; ++ifac) { // loop over the edges / faces

            int jfac = ifac;
            int kn   = Th.ElementAdj(k, jfac);
            // ONLY INNER EDGE && LOWER INDEX TAKE CARE OF THE INTEGRATION
            if (kn < k)
                continue;

            std::pair<int, int> e1 = std::make_pair(k, ifac);
            std::pair<int, int> e2 = std::make_pair(kn, jfac);
            BaseFEM<M>::addPatchContribution(VF, k, kn, nullptr, 0, 1.);
        }
        this->addLocalContribution();
    }
    bar.end();
}

// template <typename M>
// void BaseCutFEM<M>::addPatchStabilization(const itemVFlist_t &VF, const CutMesh &Th, const MacroElement<M> &macro) {
//     assert(!VF.isRHS());

//     for (auto me = macro.macro_element_begin(); me != macro.macro_element.end(); ++me) {

//         for (auto it = me->second.inner_edge.begin(); it != me->second.inner_edge.end(); ++it) {
//             int k    = it->first;
//             int ifac = it->second;
//             int jfac = ifac;
//             int kn   = Th.ElementAdj(k, jfac);

//             //std::pair<int, int> e1 = std::make_pair(k, ifac);
//             //std::pair<int, int> e2 = std::make_pair(kn, jfac);
//             BaseFEM<M>::addPatchContribution(VF, k, kn, nullptr, 0, 1.);
//         }
//         this->addLocalContribution();
//     }
// }

template <typename M>
void BaseCutFEM<M>::addPatchStabilization(const itemVFlist_t &VF, const CutMesh &Th, const TimeSlab &In) {

    int number_of_quadrature_points = this->get_nb_quad_point_time();

    // Loop through time quadrature points
    for (int itq = 0; itq < number_of_quadrature_points; ++itq) {
        assert(!VF.isRHS());

        // Compute contribution from time basis functions
        auto tq    = this->get_quadrature_time(itq);
        double tid = In.map(tq);
        KNMK<double> basisFunTime(In.NbDoF(), 1, op_dz + 1);
        RNMK_ bf_time(this->databf_time_, In.NbDoF(), 1, op_dz);
        In.BF(tq.x, bf_time); // compute time basic funtions
        double cst_time = tq.a * In.get_measure();

        std::string title = " Add Patch Stab, In(" + std::to_string(itq) + ")";
        progress bar(title.c_str(), Th.last_element(), globalVariable::verbose);

        // Loop through active mesh elements
        for (int k = Th.first_element(); k < Th.last_element(); k += Th.next_element()) {
            bar += Th.next_element();

            // Exclude elements whose edges do not need stabilization
            if (!Th.isStabilizeElement(k))
                continue;

            // Loop through the element's edges
            for (int ifac = 0; ifac < Element::nea; ++ifac) { // loop over the edges / faces

                int jfac = ifac;
                int kn   = Th.ElementAdj(k, jfac); // get neighbor element's index

                // By skipping neighbors with smaller indices, we avoid adding contribution to the same edge twice
                if (kn < k)
                    continue;

                std::pair<int, int> e1 = std::make_pair(k, ifac);  // (element index, edge index) current element
                std::pair<int, int> e2 = std::make_pair(kn, jfac); // (element index, edge index) neighbor element

                // Add patch contribution
                // BaseFEM<M>::addFaceContribution(VF, e1, e2, &In, itq, cst_time);
                BaseFEM<M>::addPatchContribution(VF, k, kn, &In, itq, cst_time);
            }
            this->addLocalContribution();
        }
        bar.end();
    }
}

/**
 * @brief Patch stabilization in specific time quadrature point
 *
 * @tparam M Mesh
 * @param VF stabilization integrand
 * @param Th Active mesh
 * @param In Time slab
 * @param itq Time quadrature point
 */
template <typename M>
void BaseCutFEM<M>::addPatchStabilization(const itemVFlist_t &VF, const ActiveMesh<M> &Th, const TimeSlab &In,
                                          const int itq) {

    assert(!VF.isRHS());

    // Compute contribution from time basis functions
    auto tq    = this->get_quadrature_time(itq);
    double tid = In.map(tq);
    KNMK<double> basisFunTime(In.NbDoF(), 1, op_dz + 1);
    RNMK_ bf_time(this->databf_time_, In.NbDoF(), 1, op_dz);
    In.BF(tq.x, bf_time); // compute time basic funtions
    // double cst_time = tq.a * In.get_measure();

    std::string title = " Add Patch Stab, In(" + std::to_string(itq) + ")";
    progress bar(title.c_str(), Th.last_element(), globalVariable::verbose);

    // Loop through active mesh elements
    for (int k = Th.first_element(); k < Th.last_element(); k += Th.next_element()) {
        bar += Th.next_element();

        // Exclude elements whose edges do not need stabilization
        // if (!Th.isStabilizeElement(k))
        //     continue;

        if (!(Th.isCut(k, itq) || Th.isInactive(k, itq)))
            continue;

        // Loop through the element's edges
        for (int ifac = 0; ifac < Element::nea; ++ifac) { // loop over the edges / faces

            int jfac = ifac;
            int kn   = Th.ElementAdj(k, jfac); // get neighbor element's index

            // By skipping neighbors with smaller indices, we avoid adding contribution to the same edge twice
            if (kn < k)
                continue;

            std::pair<int, int> e1 = std::make_pair(k, ifac);  // (element index, edge index) current element
            std::pair<int, int> e2 = std::make_pair(kn, jfac); // (element index, edge index) neighbor element

            // Add patch contribution
            // BaseFEM<M>::addFaceContribution(VF, e1, e2, &In, itq, cst_time);
            BaseFEM<M>::addPatchContribution(VF, k, kn, &In, itq, 1.);
        }
        this->addLocalContribution();
    }
    bar.end();
}

/**
 * @brief This only stabilize in the faces corresponding to the active mesh in quadrature point itq.
 *
 * @tparam M
 * @param VF
 * @param Th
 * @param itq
 * @param In
 */
template <typename M>
void BaseCutFEM<M>::addFaceStabilization(const itemVFlist_t &VF, const CutMesh &Th, int itq, const TimeSlab &In) {
    assert(!VF.isRHS());
    auto tq    = this->get_quadrature_time(itq);
    double tid = In.map(tq);

    KNMK<double> basisFunTime(In.NbDoF(), 1, op_dz + 1);
    RNMK_ bf_time(this->databf_time_, In.NbDoF(), 1, op_dz);
    In.BF(tq.x, bf_time); // compute time basic funtions
    // double cst_time   = tq.a * In.get_measure();
    std::string title = " Add Face Stab, In(" + std::to_string(itq) + ")";
    progress bar(title.c_str(), Th.last_element(), globalVariable::verbose);

    for (int k = Th.first_element(); k < Th.last_element(); k += Th.next_element()) {
        bar += Th.next_element();
        if (!(Th.isCut(k, itq)) && !Th.isInactive(k, itq))
            continue;
        // if (!Th.isStabilizeElement(k))
        //     continue;
        for (int ifac = 0; ifac < Element::nea; ++ifac) { // loop over the edges / faces

            int jfac = ifac;
            int kn   = Th.ElementAdj(k, jfac);
            // ONLY INNER EDGE && LOWER INDEX TAKE CARE OF THE INTEGRATION
            if (kn < k)
                continue;

            std::pair<int, int> e1 = std::make_pair(k, ifac);
            std::pair<int, int> e2 = std::make_pair(kn, jfac);
            number_of_stabilized_edges += 1;
            BaseFEM<M>::addFaceContribution(VF, e1, e2, &In, itq, 1.);
        }
        this->addLocalContribution();
    }
    bar.end();
}

template <typename M>
void BaseCutFEM<M>::addFaceStabilizationSpecial(const itemVFlist_t &VF, const CutMesh &Th, int itq,
                                                const TimeSlab &In) {
    assert(!VF.isRHS());
    auto tq    = this->get_quadrature_time(itq);
    double tid = In.map(tq);

    KNMK<double> basisFunTime(In.NbDoF(), 1, op_dz + 1);
    RNMK_ bf_time(this->databf_time_, In.NbDoF(), 1, op_dz);
    In.BF(tq.x, bf_time); // compute time basic funtions
    // double cst_time   = tq.a * In.get_measure();
    std::string title = " Add Face Stab, In(" + std::to_string(itq) + ")";
    progress bar(title.c_str(), Th.last_element(), globalVariable::verbose);

    for (int k = Th.first_element(); k < Th.last_element(); k += Th.next_element()) {
        bar += Th.next_element();
        if (!(Th.isCut(k, itq)) && !Th.isInactive(k, itq))
            continue;
        // if (!Th.isStabilizeElement(k))
        //     continue;
        for (int ifac = 0; ifac < Element::nea; ++ifac) { // loop over the edges / faces

            int jfac = ifac;
            int kn   = Th.ElementAdj(k, jfac);
            // ONLY INNER EDGE && LOWER INDEX TAKE CARE OF THE INTEGRATION
            if (kn < k)
                continue;

            std::pair<int, int> e1 = std::make_pair(k, ifac);
            std::pair<int, int> e2 = std::make_pair(kn, jfac);
            number_of_stabilized_edges += 1;
            BaseFEM<M>::addFaceContributionSpecial(VF, e1, e2, &In, itq, 1.);
        }
        this->addLocalContribution();
    }
    bar.end();
}

template <typename M>
void BaseCutFEM<M>::addFaceStabilization(const itemVFlist_t &VF, const CutMesh &Th, const MacroElement<M> &macro) {

    progress bar(" Add Macro Stabilization CutMesh", macro.macro_element.size(), globalVariable::verbose);

    for (auto me = macro.macro_element.begin(); me != macro.macro_element.end(); ++me) {
        bar += 1;
        for (auto it = me->second.inner_edge.begin(); it != me->second.inner_edge.end(); ++it) {

            int k    = it->first;
            int ifac = it->second;
            int jfac = ifac;
            int kn   = Th.ElementAdj(k, jfac);

            std::pair<int, int> e1 = std::make_pair(k, ifac);
            std::pair<int, int> e2 = std::make_pair(kn, jfac);

            BaseFEM<M>::addFaceContribution(VF, e1, e2, nullptr, 0, 1.);
        }
        this->addLocalContribution();
    }
    bar.end();
}

template <typename M>
void BaseCutFEM<M>::addFaceStabilization(const itemVFlist_t &VF, const CutMesh &Th, const TimeSlab &In,
                                         const TimeMacroElement<M> &macro) {

    number_of_stabilized_edges      = 0;
    int number_of_quadrature_points = this->get_nb_quad_point_time();
    for (int itq = 0; itq < number_of_quadrature_points; ++itq) {

        assert(!VF.isRHS());
        auto tq    = this->get_quadrature_time(itq);
        double tid = In.map(tq);

        KNMK<double> basisFunTime(In.NbDoF(), 1, op_dz + 1);
        RNMK_ bf_time(this->databf_time_, In.NbDoF(), 1, op_dz);
        In.BF(tq.x, bf_time); // compute time basic funtions
        double cst_time = tq.a * In.get_measure();

        for (auto me = macro.macro_element.begin(); me != macro.macro_element.end(); ++me) {

            for (auto it = me->second.inner_edge.begin(); it != me->second.inner_edge.end(); ++it) {
                int k    = it->first;
                int ifac = it->second;
                int jfac = ifac;
                int kn   = Th.ElementAdj(k, jfac);

                std::pair<int, int> e1 = std::make_pair(k, ifac);
                std::pair<int, int> e2 = std::make_pair(kn, jfac);

                number_of_stabilized_edges += 1;
                BaseFEM<M>::addFaceContribution(VF, e1, e2, &In, itq, cst_time);
            }
            this->addLocalContribution();
        }
    }
    number_of_stabilized_edges /= number_of_quadrature_points;
}

template <typename M>
void BaseCutFEM<M>::addFaceStabilization(const itemVFlist_t &VF, const CutMesh &Th, const TimeSlab &In,
                                         const MacroElementPartition<M> &macro) {

    number_of_stabilized_edges      = 0;
    int number_of_quadrature_points = this->get_nb_quad_point_time();
    for (int itq = 0; itq < number_of_quadrature_points; ++itq) {

        assert(!VF.isRHS());
        auto tq    = this->get_quadrature_time(itq);
        double tid = In.map(tq);

        KNMK<double> basisFunTime(In.NbDoF(), 1, op_dz + 1);
        RNMK_ bf_time(this->databf_time_, In.NbDoF(), 1, op_dz);
        In.BF(tq.x, bf_time); // compute time basic funtions
        double cst_time = tq.a * In.get_measure();

        for (auto me = macro.macro_element.begin(); me != macro.macro_element.end(); ++me) {

            for (auto it = me->second.inner_edge.begin(); it != me->second.inner_edge.end(); ++it) {
                int k    = it->first;
                int ifac = it->second;
                int jfac = ifac;
                int kn   = Th.ElementAdj(k, jfac);

                std::pair<int, int> e1 = std::make_pair(k, ifac);
                std::pair<int, int> e2 = std::make_pair(kn, jfac);

                number_of_stabilized_edges += 1;
                BaseFEM<M>::addFaceContribution(VF, e1, e2, &In, itq, cst_time);
            }
            this->addLocalContribution();
        }
    }
    number_of_stabilized_edges /= number_of_quadrature_points;
}

template <typename M>
template <typename L>
void BaseCutFEM<M>::addFaceStabilization(const itemVFlist_t &VF, const ActiveMesh<M> &Th, const TimeSlab &In,
                                         const AlgoimMacro<M, L> &macro) {

    // number_of_stabilized_edges      = 0;
    int number_of_quadrature_points = this->get_nb_quad_point_time();
    for (int itq = 0; itq < number_of_quadrature_points; ++itq) {

        assert(!VF.isRHS());
        auto tq    = this->get_quadrature_time(itq);
        double tid = In.map(tq);

        KNMK<double> basisFunTime(In.NbDoF(), 1, op_dz + 1);
        RNMK_ bf_time(this->databf_time_, In.NbDoF(), 1, op_dz);
        In.BF(tq.x, bf_time); // compute time basic funtions
        double cst_time = tq.a * In.get_measure();

        for (auto me = macro.macro_element.begin(); me != macro.macro_element.end(); ++me) {

            for (auto it = me->second.inner_edge.begin(); it != me->second.inner_edge.end(); ++it) {
                int k    = it->first;
                int ifac = it->second;
                int jfac = ifac;
                int kn   = Th.ElementAdj(k, jfac);

                std::pair<int, int> e1 = std::make_pair(k, ifac);
                std::pair<int, int> e2 = std::make_pair(kn, jfac);

                // number_of_stabilized_edges += 1;
                BaseFEM<M>::addFaceContribution(VF, e1, e2, &In, itq, cst_time);
            }
            this->addLocalContribution();
        }
    }
    // number_of_stabilized_edges /= number_of_quadrature_points;
}

template <typename M>
template <typename L>
void BaseCutFEM<M>::addPatchStabilization(const itemVFlist_t &VF, const ActiveMesh<M> &Th, const TimeSlab &In,
                                          const AlgoimMacro<M, L> &macro) {

    // number_of_stabilized_edges      = 0;
    int number_of_quadrature_points = this->get_nb_quad_point_time();
    for (int itq = 0; itq < number_of_quadrature_points; ++itq) {

        assert(!VF.isRHS());
        auto tq    = this->get_quadrature_time(itq);
        double tid = In.map(tq);

        KNMK<double> basisFunTime(In.NbDoF(), 1, op_dz + 1);
        RNMK_ bf_time(this->databf_time_, In.NbDoF(), 1, op_dz);
        In.BF(tq.x, bf_time); // compute time basic funtions
        double cst_time = tq.a * In.get_measure();

        for (auto me = macro.macro_element.begin(); me != macro.macro_element.end(); ++me) {

            for (auto it = me->second.inner_edge.begin(); it != me->second.inner_edge.end(); ++it) {
                int k    = it->first;
                int ifac = it->second;
                int jfac = ifac;
                int kn   = Th.ElementAdj(k, jfac);

                // std::pair<int, int> e1 = std::make_pair(k, ifac);
                // std::pair<int, int> e2 = std::make_pair(kn, jfac);

                // number_of_stabilized_edges += 1;
                BaseFEM<M>::addPatchContribution(VF, k, kn, &In, itq, cst_time);
            }
            this->addLocalContribution();
        }
    }
    // number_of_stabilized_edges /= number_of_quadrature_points;
}

template <typename M>
void BaseCutFEM<M>::addFaceStabilization(const itemVFlist_t &VF, const CutMesh &Th, const TimeSlab &In,
                                         const TimeMacroElementSurface<M> &macro) {
    number_of_stabilized_edges      = 0;
    int number_of_quadrature_points = this->get_nb_quad_point_time();
    for (int itq = 0; itq < number_of_quadrature_points; ++itq) {

        assert(!VF.isRHS());
        auto tq    = this->get_quadrature_time(itq);
        double tid = In.map(tq);

        KNMK<double> basisFunTime(In.NbDoF(), 1, op_dz + 1);
        RNMK_ bf_time(this->databf_time_, In.NbDoF(), 1, op_dz);
        In.BF(tq.x, bf_time); // compute time basic funtions
        double cst_time = tq.a * In.get_measure();

        for (auto me = macro.macro_element.begin(); me != macro.macro_element.end(); ++me) {

            for (auto it = me->second.inner_edge.begin(); it != me->second.inner_edge.end(); ++it) {
                int k    = it->first;
                int ifac = it->second;
                int jfac = ifac;
                int kn   = Th.ElementAdj(k, jfac);

                std::pair<int, int> e1 = std::make_pair(k, ifac);
                std::pair<int, int> e2 = std::make_pair(kn, jfac);
                number_of_stabilized_edges += 1;
                BaseFEM<M>::addFaceContribution(VF, e1, e2, &In, itq, cst_time);
            }

            this->addLocalContribution();
        }
    }
    number_of_stabilized_edges /= number_of_quadrature_points;
}

template <typename M>
void BaseCutFEM<M>::addFaceStabilizationRHS(const itemVFlist_t &VF, const CutMesh &Th, const MacroElement<M> &macro) {

    progress bar(" Add Maro Stabilization RHS CutMesh", macro.macro_element.size(), globalVariable::verbose);

    assert(VF.isRHS());
    for (auto me = macro.macro_element.begin(); me != macro.macro_element.end(); ++me) {
        bar += 1;
        for (auto it = me->second.inner_edge.begin(); it != me->second.inner_edge.end(); ++it) {

            int k    = it->first;
            int ifac = it->second;
            int jfac = ifac;
            int kn   = Th.ElementAdj(k, jfac);

            std::pair<int, int> e1 = std::make_pair(k, ifac);
            std::pair<int, int> e2 = std::make_pair(kn, jfac);

            BaseFEM<M>::addFaceContribution(VF, e1, e2, nullptr, 0, 1.);
        }
        this->addLocalContribution();
    }
    bar.end();
}

// LAGRANGE MULTIPLIER
template <typename M> void BaseCutFEM<M>::addLagrangeMultiplier(const itemVFlist_t &VF, double val, const CutMesh &Th) {
    assert(VF.isRHS());
    int ndf = this->rhs_.size();
    this->rhs_.resize(ndf + 1);
    this->rhs_.at(ndf) = val;
    progress bar(" Add Lagrange Multiplier Kh", Th.last_element(), globalVariable::verbose);

    for (int k = Th.first_element(); k < Th.last_element(); k += Th.next_element()) {
        bar += Th.next_element();
        if (Th.isCut(k, 0))
            addLagrangeContribution(VF, k, nullptr, 0, 1);
        else
            BaseFEM<M>::addLagrangeContribution(VF, k, nullptr, 0, 1);

        this->addLocalContributionLagrange(ndf);
    }
    bar.end();
}

template <typename M>
void BaseCutFEM<M>::addLagrangeMultiplier(const itemVFlist_t &VF, double val, const CutMesh &Th, const int k) {
    assert(VF.isRHS());
    int ndf = this->rhs_.size();
    this->rhs_.resize(ndf + 1);
    this->rhs_[ndf] = val;

    if (Th.isCut(k, 0))
        BaseCutFEM<M>::addLagrangeContribution(VF, k, nullptr, 0, 1);
    else
        BaseFEM<M>::addLagrangeContribution(VF, k, nullptr, 0, 1);

    this->addLocalContributionLagrange(ndf);
}

template <typename M>
void BaseCutFEM<M>::addLagrangeMultiplier(const itemVFlist_t &VF, double val, const CutMesh &Th, const TimeSlab &In) {

    int ndf = this->rhs_.size();
    this->rhs_.resize(ndf + 1);
    this->rhs_[ndf] = val;
    for (int itq = 0; itq < this->get_nb_quad_point_time(); ++itq) {

        addLagrangeMultiplier(VF, val, Th, In, itq, false);
    }
}

template <typename M>
void BaseCutFEM<M>::addLagrangeMultiplier(const itemVFlist_t &VF, double val, const CutMesh &Th, const TimeSlab &In,
                                          int itq, bool init) {
    assert(VF.isRHS());
    int ndf = this->rhs_.size() - 1;
    if (init) {
        ndf++;
        this->rhs_.resize(ndf + 1);
        this->rhs_[ndf] = val;
    }

    auto tq    = this->get_quadrature_time(itq);
    double tid = In.map(tq);

    KNMK<double> basisFunTime(In.NbDoF(), 1, op_dz + 1);
    RNMK_ bf_time(this->databf_time_, In.NbDoF(), 1, op_dz);
    In.BF(tq.x, bf_time); // compute time basic funtions
    double cst_time   = tq.a * In.get_measure();
    std::string title = " Add Lagrange Multiplier Kh, In(" + std::to_string(itq) + ")";
    progress bar(title.c_str(), Th.last_element(), globalVariable::verbose);

    for (int k = Th.first_element(); k < Th.last_element(); k += Th.next_element()) {
        bar += Th.next_element();
        if (Th.isInactive(k, itq))
            continue;

        if (Th.isCut(k, itq))
            addLagrangeContribution(VF, k, &In, itq, cst_time);
        else
            BaseFEM<M>::addLagrangeContribution(VF, k, &In, itq, cst_time);

        this->addLocalContributionLagrange(ndf);
    }
    bar.end();
}

template <typename M>
void BaseCutFEM<M>::addLagrangeMultiplier(const itemVFlist_t &VF, double val, const CutMesh &Th, int itq,
                                          const TimeSlab &In, bool init) {
    assert(VF.isRHS());
    int ndf = this->rhs_.size() - 1;
    if (init) {
        ndf++;
        this->rhs_.resize(ndf + 1);
        this->rhs_(ndf) = val;
    }

    auto tq    = this->get_quadrature_time(itq);
    double tid = In.map(tq);

    KNMK<double> basisFunTime(In.NbDoF(), 1, op_dz + 1);
    RNMK_ bf_time(this->databf_time_, In.NbDoF(), 1, op_dz);
    In.BF(tq.x, bf_time); // compute time basic funtions
    double cst_time   = tq.a * In.get_measure();
    std::string title = " Add Lagrange Multiplier Kh, In(" + std::to_string(itq) + ")";
    progress bar(title.c_str(), Th.last_element(), globalVariable::verbose);

    for (int k = Th.first_element(); k < Th.last_element(); k += Th.next_element()) {
        bar += Th.next_element();
        if (Th.isInactive(k, itq))
            continue;

        if (Th.isCut(k, itq))
            addLagrangeContribution(VF, k, &In, itq, cst_time);
        else
            BaseFEM<M>::addLagrangeContribution(VF, k, &In, itq, 1.);

        this->addLocalContributionLagrange(ndf);
    }
    bar.end();
}

template <typename M>
void BaseCutFEM<M>::addLagrangeContribution(const itemVFlist_t &VF, const int k, const TimeSlab *In, int itq,
                                            double cst_time) {

    // GET CUT AND COMPUTE PARAMETERS
    const FESpace &Vh(VF.get_spaceV(0));
    const CutMesh &Th(Vh.get_mesh());
    const Cut_Part<Element> cutK(Th.get_cut_part(k, itq));
    const FElement &FK(Vh[k]);
    const Element &K(FK.T);

    if (cutK.multi_interface()) {
        assert(0);
    } // not handled yet

    double meas = K.measure();
    double h    = K.get_h();
    int domain  = FK.get_domain();
    int kb      = Vh.idxElementInBackMesh(k);

    // GET THE QUADRATURE RULE
    const QF &qf(this->get_quadrature_formular_cutK());
    auto tq    = this->get_quadrature_time(itq);
    double tid = (In) ? (double)In->map(tq) : 0.;

    // LOOP OVER ELEMENTS IN THE CUT
    for (auto it = cutK.element_begin(); it != cutK.element_end(); ++it) {

        double meas_cut = cutK.measure(it);

        // LOOP OVER THE VARIATIONAL FORMULATION ITEMS
        for (int l = 0; l < VF.size(); ++l) {
            if (!VF[l].on(domain))
                continue;
            // FINTE ELEMENT SPACES && ELEMENTS
            const FESpace &Vhv(VF.get_spaceV(l));
            const FElement &FKv(Vhv[k]);
            this->initIndex(FKv, FKv);

            // BF MEMORY MANAGEMENT -
            int lastop = getLastop(VF[l].du, VF[l].dv);
            RNMK_ fv(this->databf_, FKv.NbDoF(), FKv.N,
                     lastop); //  the value for basic fonction
            What_d Fop = Fwhatd(lastop);

            // COMPUTE COEFFICIENT
            double coef = VF[l].computeCoefElement(h, meas_cut, meas, meas_cut, domain);

            // LOOP OVER QUADRATURE IN SPACE
            for (int ipq = 0; ipq < qf.getNbrOfQuads(); ++ipq) {

                typename QF::QuadraturePoint ip(qf[ipq]);
                Rd mip      = cutK.mapToPhysicalElement(it, ip); // to the physical cut part
                Rd cut_ip   = K.mapToReferenceElement(mip);      // back to the cut part in reference element
                double Cint = meas_cut * ip.getWeight() * cst_time;

                // EVALUATE THE BASIS FUNCTIONS
                FKv.BF(Fop, cut_ip, fv);
                //   VF[l].applyFunNL(fu,fv);

                // FIND AND COMPUTE ALL THE COEFFICENTS AND PARAMETERS
                // Cint *= VF[l].evaluateFunctionOnBackgroundMesh(kb, domain, mip);
                Cint *= coef * VF[l].c;
                // Cint = coef;
                if (In) {

                    this->addToMatrix(VF[l], *In, FKv, fv, Cint);
                } else {
                    this->addToMatrix(VF[l], FKv, fv, Cint);
                }
            }
        }
    }
}

template <typename M>
void BaseCutFEM<M>::addLagrangeMultiplier(const itemVFlist_t &VF, double val, const CutMesh &cutTh, const CBorder &b,
                                          std::list<int> label) {
    assert(VF.isRHS());
    bool all_label = (label.size() == 0);

    int ndf = this->rhs_.size();
    this->rhs_.resize(ndf + 1);
    this->rhs_[ndf] = val;

    for (int idx_be = cutTh.first_boundary_element(); idx_be < cutTh.last_boundary_element();
         idx_be += cutTh.next_boundary_element()) {

        int ifac;
        const int kb          = cutTh.Th.BoundaryElement(idx_be, ifac);
        std::vector<int> idxK = cutTh.idxAllElementFromBackMesh(kb, -1);

        const Element &K(cutTh.Th[kb]);
        const BorderElement &BE(cutTh.be(idx_be));
        if (util::contain(label, BE.lab) || all_label) {

            // CHECK IF IT IS A CUT EDGE
            if (cutTh.isCutFace(idxK[0], ifac, 0))
                addLagrangeBorderContribution(VF, K, BE, ifac, nullptr, 0, 1.);
            else
                BaseFEM<M>::addLagrangeBorderContribution(VF, K, BE, ifac, nullptr, 0, 1.);
            this->addLocalContributionLagrange(ndf);
        }
    }
}

template <typename M>
void BaseCutFEM<M>::addLagrangeBorderContribution(const itemVFlist_t &VF, const Element &K, const BorderElement &BE,
                                                  int ifac, const TimeSlab *In, int itq, double cst_time) {

    // typedef typename FElement::RdHatBord RdHatBord;
    //
    // // Compute parameter connected to the mesh.
    // double measK = K.measure();
    // double h     = K.get_h();
    // Rd normal    = K.N(ifac);
    //
    // // U and V HAS TO BE ON THE SAME MESH
    // const FESpace& Vh(VF.get_spaceV(0));
    // const CutMesh& Th(Vh.get_mesh());
    // int kb = Vh.Th(K);
    // std::vector<int> idxK = Vh.idxAllElementFromBackMesh(kb,-1);
    // assert(idxK.size() == 2);
    //
    // // GET THE QUADRATURE RULE
    // const QFB& qfb(this->get_quadrature_formular_cutFace());
    // auto tq = this->get_quadrature_time(itq);
    // double tid = (In)? (double)In->map(tq) : 0.;
    //
    // for(int e=0;e<2;++e) {
    //
    //   int k = idxK[e];
    //   typename Element::Face face;
    //   const Cut_Part<typename Element::Face> cutFace(Th.get_cut_face(face, k,
    //   ifac)); const Cut_Part<Element> cutK(Th.get_cut_part(k, itq));
    //
    //   double meas_cut  = cutK.measure();
    //
    //   // LOOP OVER ELEMENTS IN THE CUT
    //   for(auto it = cutFace.element_begin();it != cutFace.element_end();
    //   ++it){
    //
    //     double meas  = cutFace.measure(it);
    //
    //     for(int l=0; l<VF.size();++l) {
    //       // if(!VF[l].on(domain)) continue;
    //
    //       // FINITE ELEMENT SPACES && ELEMENTS
    //       const FESpace& Vhv(VF.get_spaceV(l));
    //       const FESpace& Vhu(VF.get_spaceU(l));
    //       assert(Vhv.get_nb_element() == Vhu.get_nb_element());
    //       bool same = (VF.isRHS() || (&Vhu == &Vhv));
    //       const FElement& FKu(Vhu[k]);
    //       const FElement& FKv(Vhv[k]);
    //       int domain = FKv.get_domain();
    //       this->initIndex(FKu, FKv);
    //
    //
    //       // BF MEMORY MANAGEMENT -
    //       int lastop = getLastop(VF[l].du, VF[l].dv);
    //       RNMK_ fv(this->databf_,FKv.NbDoF(),FKv.N,lastop);
    //       RNMK_ fu(this->databf_+ (same ?0:FKv.NbDoF()*FKv.N*lastop)
    //       ,FKu.NbDoF(),FKu.N,lastop); What_d Fop = Fwhatd(lastop);
    //
    //       // COMPUTE COEFFICIENT && NORMAL
    //       double coef = VF[l].computeCoefElement(h,meas,measK,meas_cut,domain)
    //       ; coef *= VF[l].computeCoefFromNormal(normal);
    //
    //
    //       // LOOP OVER QUADRATURE IN SPACE
    //       for(int ipq = 0; ipq < qfb.getNbrOfQuads(); ++ipq)  {
    //         typename QFB::QuadraturePoint ip(qfb[ipq]);
    //         const Rd mip = cutFace.mapToPhysicalElement(it, (RdHatBord)ip);
    //         const Rd cut_ip = K.mapToReferenceElement(mip);
    //         double Cint = meas * ip.getWeight() * cst_time;
    //
    //         // EVALUATE THE BASIS FUNCTIONS
    //         FKv.BF(Fop,cut_ip, fv);
    //         if(!same) FKu.BF(Fop, cut_ip, fu);
    //         //   VF[l].applyFunNL(fu,fv);
    //
    //         Cint *= VF[l].evaluateFunctionOnBackgroundMesh(kb, domain, mip,
    //         tid, normal); Cint *= coef * VF[l].c;
    //
    //         if( In ){
    //           if(VF.isRHS()) this->addToRHS(   VF[l], *In, FKv, fv, Cint);
    //           else           this->addToMatrix(VF[l], *In, FKu, FKv, fu, fv,
    //           Cint);
    //         }
    //         else {
    //           if(VF.isRHS()) this->addToRHS(   VF[l], FKv, fv, Cint);
    //           else           this->addToMatrix(VF[l], FKu, FKv, fu, fv, Cint);
    //         }
    //       }
    //     }
    //   }
    // }
}

template <typename M>
void BaseCutFEM<M>::addLagrangeMultiplier(const itemVFlist_t &VF, double val, const CutMesh &Th, const CExtension &ext,
                                          const int epsE) {
    assert(VF.isRHS());
    int ndf = this->rhs_.size();
    this->rhs_.resize(ndf + 1);
    this->rhs_[ndf] = val;

    for (int k = Th.first_element(); k < Th.last_element(); k += Th.next_element()) {

        if (Th.isCut(k, 0)) {
            addLagrangeContribution(VF, k);
            addLagrangeContributionOtherSide(VF, k, epsE);
        } else
            BaseFEM<M>::addLagrangeContribution(VF, k);

        this->addLocalContributionLagrange(ndf);
    }
    // (*this)(ndf,ndf) = 1;
}
template <typename M>
void BaseCutFEM<M>::addLagrangeContributionOtherSide(const itemVFlist_t &VF, const int k, const int epsE) {

    // GET CUT AND COMPUTE PARAMETERS
    const FESpace &Vh(VF.get_spaceV(0));
    const CutMesh &Th(Vh.get_mesh());
    const Cut_Part<Element> cutK(Th.get_cut_part(k, 0));
    const FElement &FK(Vh[k]);
    const Element &K(FK.T);

    if (cutK.multi_interface()) {
        assert(0);
    } // not handled yet

    double meas = K.measure();
    double h    = K.get_h();
    int domain  = FK.get_domain();
    int kb      = Vh.idxElementInBackMesh(k);

    // GET THE QUADRATURE RULE
    const QF &qf(this->get_quadrature_formular_cutK());

    // LOOP OVER ELEMENTS IN THE CUT
    for (auto it = cutK.other_side_element_begin(); it != cutK.other_side_element_end(); ++it) {

        double meas_cut = cutK.measure(it);

        // LOOP OVER THE VARIATIONAL FORMULATION ITEMS
        for (int l = 0; l < VF.size(); ++l) {
            if (!VF[l].on(domain))
                continue;
            // FINTE ELEMENT SPACES && ELEMENTS
            const FESpace &Vhv(VF.get_spaceV(l));
            const FElement &FKv(Vhv[k]);
            this->initIndex(FKv, FKv);

            // BF MEMORY MANAGEMENT -
            int lastop = getLastop(VF[l].du, VF[l].dv);
            RNMK_ fv(this->databf_, FKv.NbDoF(), FKv.N,
                     lastop); //  the value for basic fonction
            What_d Fop = Fwhatd(lastop);

            // COMPUTE COEFFICIENT
            double coef = VF[l].computeCoefElement(h, meas_cut, meas, meas_cut, domain);

            // LOOP OVER QUADRATURE IN SPACE
            for (int ipq = 0; ipq < qf.getNbrOfQuads(); ++ipq) {

                typename QF::QuadraturePoint ip(qf[ipq]);
                Rd mip      = cutK.mapToPhysicalElement(it, ip); // to the physical cut part
                Rd cut_ip   = K.mapToReferenceElement(mip);      // back to the cut part in reference element
                double Cint = meas_cut * ip.getWeight();

                // EVALUATE THE BASIS FUNCTIONS
                FKv.BF(Fop, cut_ip, fv);
                //   VF[l].applyFunNL(fu,fv);

                // FIND AND COMPUTE ALL THE COEFFICENTS AND PARAMETERS
                // Cint *= VF[l].evaluateFunctionOnBackgroundMesh(kb, domain, mip);
                Cint *= coef * VF[l].c;
                // Cint = coef;
                this->addToMatrix(VF[l], FKv, fv, Cint);
            }
        }
    }
}

template <typename M>
void BaseCutFEM<M>::addLagrangeVecToRowAndCol(const std::span<double> vecRow, const std::span<double> vecCol,
                                              const R val_rhs) {
    int ndf = this->rhs_.size();
    this->rhs_.resize(ndf + 1);
    this->rhs_[ndf] = val_rhs;

    this->index_j0_[0] = 0;
    this->index_i0_[0] = 0;

    for (int idx = 0; idx < vecRow.size(); idx++) {
        // for (int idx = 0; idx < ndf; idx++) {
        //  this->mat_[0][std::make_pair(idx, ndf)] = vecCol[idx];
        //  this->mat_[0][std::make_pair(ndf, idx)] = vecRow[idx];
        (*this)(idx, ndf) += vecCol[idx];
        (*this)(ndf, idx) += vecRow[idx];
    }
}

//! CHECK DOCUMENTATION ON THE TWO BELOW METHODS
/**
 * @brief Initializes the solution vector `u0` based on the `mapU0_` data.
 *
 * This function initializes the solution vector `u0` based on the `mapU0_` data,
 * which is a map of initial values for each degree of freedom. The map is cleared
 * at the end of the function.
 *
 * @tparam M The mesh type.
 * @param u0 The solution vector to be initialized.
 */

template <typename M>
template <typename V>
    requires NonAllocVector<V> || std::is_same_v<V, KN<typename V::element_type>>
void BaseCutFEM<M>::initialSolution(V &u0) {
    // Note: this method changes the input vector u0

    // Get the number of degrees of freedom in time
    int nbTime = this->get_nb_dof_time();

    // Initialize u0 with the number of degrees of freedom
    // u0.init(this->get_nb_dof());

    assert(u0.size() == this->get_nb_dof());

    // If the mapU0_ is empty, return without performing any further operations
    if (this->mapU0_.size() == 0) {
        return;
    }

    // Initialize the id of the domain to 0
    int id_domain_0 = 0;

    // Loop through the solutions corresponding to different subdomains (and thus different FE spaces)
    for (auto q = this->mapIdx0_.begin(); q != this->mapIdx0_.end(); ++q) {

        // Get the FESpace object from the map
        const FESpace &Wh = *q->first;

        // Get the second value from the map, which is n0
        const int n0 = q->second;

        // Get the active mesh object from the FESpace object
        const ActiveMesh<M> &Th(Wh.get_mesh());

        // Get the back space from the FESpace object
        const FESpace &backVh = Wh.get_back_space();

        // Create a temporary variable u0S as a subarray of u0
        KN_<double> u0S = u0.subspan(n0, Wh.NbDoF() * nbTime);

        // Loop through all the elements of the active mesh
        for (int k = 0; k < Th.get_nb_element(); ++k) {

            // Only interested in elements that have intersection with the domain
            // in the first time quadrature point
            if (Th.isInactive(k, 0))
                continue; // has no intersection with domain at itq = 0

            // Get the FElement object for the current element
            const FElement &FK(Wh[k]);

            // Get the domain of the current element
            int domain = Th.get_domain_element(k);

            // If the domain is -1, set the id of the domain to id_domain_0
            // otherwise, set it to id_domain_0 + domain
            int id_domain = (domain == -1) ? id_domain_0 : id_domain_0 + domain;

            // Get the index of the current element in the back mesh
            int kb = Th.idxElementInBackMesh(k);

            // Get the FElement object for the corresponding element in the back mesh
            const FElement &FKback(backVh[kb]);

            // Loop over the components of the FE space (1 for scalar problems)
            for (int ic = 0; ic < Wh.N; ++ic) { // ESSAYER VH->N

                // Loop through all the degrees of freedom of the element
                for (int i = FK.dfcbegin(ic); i < FK.dfcend(ic); ++i) {
                    // Get the value from the map of initial conditions, with the key of the current domain and node in
                    // the back mesh.
                    //
                    u0S[FK(i)] = this->mapU0_[std::make_pair(id_domain, FKback(i))];
                }
            }
        }

        // Set id_domain_0 to the number of subdomains
        id_domain_0 += Th.get_nb_domain();
    }

    // Clear the map of initial conditions.
    this->mapU0_.clear();
}

/**
 * @brief Save the coefficients of the solution.
 * @note The coefficients are stored in a map with keys representing the domain and the global index of the degrees of
 * freedom (DOFs) in the back space of the finite element space, and values representing the coefficients of the
 * solution.
 *
 * @param sol The vector of coefficients representing the numerical solution.
 * @tparam M The type of the mesh.
 * @tparam V The type of the vector for storing the coefficients.
 * @requires V to be a NonAllocVector or a vector with element type KN<typename V::element_type>.
 */
template <typename M>
template <typename V>
    requires NonAllocVector<V> || std::is_same_v<V, KN<typename V::element_type>>
void BaseCutFEM<M>::saveSolution(const V sol) {
    // Note: this method doesn't change the input sol

    this->mapU0_.clear(); // Clear the map of coefficients.

    int id_domain_0 = 0;                       // Initialize the domain ID to 0.
    int nbTime      = this->get_nb_dof_time(); // Get the number of degrees of freedom in time.

    // Iterate over the finite element spaces in the map of indices.
    for (typename std::map<const FESpace *, int>::const_iterator q = this->mapIdx0_.begin(); q != this->mapIdx0_.end();
         ++q) {
        const FESpace &Wh = *q->first;               // Get the finite element space.
        const int n0      = q->second;               // Get the starting index of the finite element space.
        const ActiveMesh<M> &Th(Wh.get_mesh());      // Get the mesh associated with the finite element space.
        const FESpace &backVh = Wh.get_back_space(); // Get the back space of the finite element space.

        // Pointer to the vector of coefficients of size nbTime*N_{h,i}^n
        const KN_<double> solS = sol.subspan(n0, Wh.get_nb_dof() * nbTime);

        // Iterate over the elements in the current active mesh.
        for (int k = 0; k < Th.get_nb_element(); ++k) {

            const FElement &FK(Wh[k]); // Get the finite element associated with the current element in the mesh.
            const int domain = Th.get_domain_element(k); // Get the domain of the current element.
            int id_domain    = (domain == -1) ? id_domain_0 : id_domain_0 + domain; // Compute the domain ID.

            int kb = Th.idxElementInBackMesh(k); // Get the index of the current element in the back mesh.
            const FElement &FKback(backVh[kb]);  // Get the corresponding element in the back space.

            // Loop over the components of the FE space (1 for scalar problems)
            for (int ic = 0; ic < Wh.N; ++ic) {
                // Iterate over the degrees of freedom in the finite element (e.g. nodes).
                for (int i = FK.dfcbegin(ic); i < FK.dfcend(ic); ++i) {
                    R val = 0.; // Initialize the coefficient value to 0.

                    // Sum up the coefficients corresponding to the same space DOF in different time DOFs.
                    for (int it = 0; it < nbTime; ++it) {
                        val += solS[FK.loc2glb(i, it)];
                    }

                    // Store the coefficient value in the DOF in the background FE space, to be able to retreive it in
                    // the next time slab
                    this->mapU0_[std::make_pair(id_domain, FKback(i))] = val;
                }
            }
        }

        id_domain_0 += Th.get_nb_domain();
    }
}

// dd<|MERGE_RESOLUTION|>--- conflicted
+++ resolved
@@ -1093,15 +1093,9 @@
     std::map<int, double> dof2set;
     const FESpace &Vh(gh.getSpace());
 
-<<<<<<< HEAD
-    // Loop through all fitted boundary elements 
-    for (int idx_be = cutTh.first_boundary_element(); idx_be < cutTh.last_boundary_element();
-         idx_be += cutTh.next_boundary_element()) {
-=======
     // for (int idx_be = cutTh.first_boundary_element(); idx_be < cutTh.last_boundary_element();
     //      idx_be += cutTh.next_boundary_element()) {
     for (int idx_be = 0; idx_be < cutTh.last_boundary_element(); idx_be++) {
->>>>>>> b14fa348
 
         int ifac;
         const int kb          = cutTh.Th.BoundaryElement(idx_be, ifac);
@@ -1135,9 +1129,7 @@
                             // edge is boundary edge
 
                             int df_glob = FK.loc2glb(df);
-                            // here should have the problem mapping to get the good dof
                             // dof2set.insert({df_glob, gh(df_glob)});
-                            // double val  = (MPIcf::IamMaster()) ? gh(df_glob) : 0;
                             dof2set.insert({df_glob, gh(df_glob)});
 
                             // std::cout << df_glob << std::endl;
