/*
This file is part of CutFEM-Library.

CutFEM-Library is free software: you can redistribute it and/or modify it under
the terms of the GNU General Public License as published by the Free Software
Foundation, either version 3 of the License, or (at your option) any later
version.

CutFEM-Library is distributed in the hope that it will be useful, but WITHOUT
ANY WARRANTY; without even the implied warranty of MERCHANTABILITY or FITNESS
FOR A PARTICULAR PURPOSE. See the GNU General Public License for more details.

You should have received a copy of the GNU General Public License along with
CutFEM-Library. If not, see <https://www.gnu.org/licenses/>
*/

template <typename M>
double L2normCut(const FunFEM<M> &fh, R(fex)(double *, int i, int dom, double tt), double t, int c0, int num_comp,
                 const MacroElement<M> *macro = nullptr) {

    const GFESpace<M> &Vh(*fh.Vh);
    const ActiveMesh<M> &Th(Vh.get_mesh());
    double val = 0;
    for (int i = c0; i < num_comp + c0; ++i) {
        auto ui = fh.expr(i);
        val += L2normCut_2(ui, fex, Th, t, macro);
    }
    return sqrt(val);
}

template <typeMesh mesh_t, FunctionDomain fct>
double L2normCut(const FunFEM<mesh_t> &fh, fct fex, int c0, int num_comp, const MacroElement<mesh_t> *macro = nullptr) {

    const GFESpace<mesh_t> &Vh(*fh.Vh);
    const ActiveMesh<mesh_t> &Th(Vh.get_mesh());
    double val = 0;
    for (int i = c0; i < num_comp + c0; ++i) {
        auto ui = fh.expr(i);
        val += L2normCut_2(ui, fex, Th, macro);
    }
    return sqrt(val);
}

template <typeMesh mesh_t, FunctionDomain fct>
double L2normCut(const std::shared_ptr<ExpressionVirtual> &fh, fct fex, const ActiveMesh<mesh_t> &Th,
                 const MacroElement<mesh_t> *macro = nullptr) {
    double val = L2normCut_2(fh, fex, Th, macro);
    return sqrt(val);
}

template <typename M>
double L2normCut(const std::shared_ptr<ExpressionVirtual> &fh, const ActiveMesh<M> &Th,
                 const MacroElement<M> *macro = nullptr) {
    int nb_dom = Th.get_nb_domain();
    double val = 0.;
    for (int i = 0; i < nb_dom; ++i) {
        val += L2normCut_2(fh, i, Th, macro);
    }
    return sqrt(val);
}

template <typename M>
double L2normCut(const std::shared_ptr<ExpressionVirtual> &fh, const ActiveMesh<M> &Th, int dom,
                 const MacroElement<M> *macro = nullptr) {
    double val = L2normCut_2(fh, dom, Th, macro);
    return sqrt(val);
}

template <typeMesh mesh_t, FunctionDomain fct_t>
double L2normCut_2(const std::shared_ptr<ExpressionVirtual> &fh, fct_t fex, const ActiveMesh<mesh_t> &Th,
                   const MacroElement<mesh_t> *macro) {
    int nb_dom = Th.get_nb_domain();
    double val = 0.;
    for (int i = 0; i < nb_dom; ++i) {
        val += L2normCut_2(fh, fex, i, Th, macro);
    }
    return val;
}

template <typename M>
double L2normCut_2(const std::shared_ptr<ExpressionVirtual> &fh, R(fex)(double *, int i, int dom, double tt),
                   const ActiveMesh<M> &Th, double t, const MacroElement<M> *macro) {
    int nb_dom = Th.get_nb_domain();
    double val = 0.;
    for (int i = 0; i < nb_dom; ++i) {
        val += L2normCut_2(fh, fex, i, Th, t, macro);
    }
    return val;
}

template <typename Mesh>
double L2normCut_2(const std::shared_ptr<ExpressionVirtual> &fh, int domain, const ActiveMesh<Mesh> &Th,
                   const MacroElement<Mesh> *macro) {
    typedef GFESpace<Mesh> FESpace;
    typedef typename FESpace::FElement FElement;
    typedef typename ActiveMesh<Mesh>::Element Element;
    typedef typename FElement::QF QF;
    typedef typename FElement::Rd Rd;
    typedef typename QF::QuadraturePoint QuadraturePoint;

    const QF &qf(*QF_Simplex<typename FElement::RdHat>(5));

    double val = 0.;

    for (int k = Th.first_element(); k < Th.last_element(); k += Th.next_element()) {

        if (domain != Th.get_domain_element(k))
            continue;

        const Cut_Part<Element> cutK(Th.get_cut_part(k, 0));
        int kb = Th.idxElementInBackMesh(k);

        int kk = k;
        // if(macro){
        //   if(!macro->isRootFat(k)) {
        //     kk = macro->getIndexRootElement(k);
        //   }
        // }

        for (auto it = cutK.element_begin(); it != cutK.element_end(); ++it) {

            const R meas = cutK.measure(it);

            for (int ipq = 0; ipq < qf.getNbrOfQuads(); ++ipq) {

                QuadraturePoint ip(qf[ipq]); // integration point
                Rd mip       = cutK.mapToPhysicalElement(it, ip);
                const R Cint = meas * ip.getWeight();
                // std::cout << " before "  << std::endl;

                double a = fh->eval(kk, mip);
                // std::cout << " after "  << std::endl;

                val += Cint * a * a;
            }
        }
    }
    double val_receive = 0;
#ifdef USE_MPI
    MPIcf::AllReduce(val, val_receive, MPI_SUM);
#else
    val_receive = val;
#endif
    return val_receive;
}

template <typeMesh mesh_t, FunctionDomain fct_t>
double L2normCut_2(const std::shared_ptr<ExpressionVirtual> &fh, fct_t fex, int domain, const ActiveMesh<mesh_t> &Th,
                   const MacroElement<mesh_t> *macro) {
    using fespace_t = GFESpace<mesh_t>;
    using fe_t      = typename fespace_t::FElement;
    using e_t       = typename mesh_t::Element;
    using QF        = typename fe_t::QF;
    using v_t       = typename fe_t::Rd;
    using qp_t      = typename QF::QuadraturePoint;

    const QF &qf(*QF_Simplex<typename fe_t::RdHat>(5));

    double val = 0.;

    for (int k = Th.first_element(); k < Th.last_element(); k += Th.next_element()) {

        if (domain != Th.get_domain_element(k))
            continue;

        const Cut_Part<e_t> cutK(Th.get_cut_part(k, 0));
        int kb = Th.idxElementInBackMesh(k);

        int kk = k;

        for (auto it = cutK.element_begin(); it != cutK.element_end(); ++it) {

            double meas = cutK.measure(it);
            for (int ipq = 0; ipq < qf.getNbrOfQuads(); ++ipq) {

                qp_t ip(qf[ipq]);
                v_t mip           = cutK.mapToPhysicalElement(it, ip);
                const double Cint = meas * ip.getWeight();
                double a          = fh->eval(kk, mip) - fex(mip, fh->cu, domain);

                val += Cint * a * a;
            }
        }
    }
    double val_receive = 0;
#ifdef USE_MPI
    MPIcf::AllReduce(val, val_receive, MPI_SUM);
#else
    val_receive = val;
#endif
    return val_receive;
}

template <typename Mesh>
double L2normCut_2(const std::shared_ptr<ExpressionVirtual> &fh, R(fex)(double *, int i, int dom, double tt),
                   int domain, const ActiveMesh<Mesh> &Th, double t, const MacroElement<Mesh> *macro) {
    typedef GFESpace<Mesh> FESpace;
    typedef typename FESpace::FElement FElement;
    typedef typename FElement::QF QF;
    typedef typename FElement::Rd Rd;
    typedef typename QF::QuadraturePoint QuadraturePoint;
    typedef typename ActiveMesh<Mesh>::Element Element;

    const QF &qf(*QF_Simplex<typename FElement::RdHat>(5));

    double val = 0.;

    for (int k = Th.first_element(); k < Th.last_element(); k += Th.next_element()) {

        if (domain != Th.get_domain_element(k))
            continue;

        const Cut_Part<Element> cutK(Th.get_cut_part(k, 0));
        int kb = Th.idxElementInBackMesh(k);

        int kk = k;
        // if(macro){
        //   if(!macro->isRootFat(k)) {
        //     kk = macro->getIndexRootElement(k);
        //   }
        // }

        for (auto it = cutK.element_begin(); it != cutK.element_end(); ++it) {
            const R meas = cutK.measure(it);

            for (int ipq = 0; ipq < qf.getNbrOfQuads(); ++ipq) {

                QuadraturePoint ip(qf[ipq]); // integration point
                Rd mip       = cutK.mapToPhysicalElement(it, ip);
                const R Cint = meas * ip.getWeight();

                double a = fh->eval(kk, mip) - fex(mip, fh->cu, domain, t);

                val += Cint * a * a;
            }
        }
    }
    double val_receive = 0;
#ifdef USE_MPI
    MPIcf::AllReduce(val, val_receive, MPI_SUM);
#else
    val_receive = val;
#endif
    return val_receive;
}

// -----------------------------------------------------------------------------
// -----------------------------------------------------------------------------
// -----------------------------------------------------------------------------

template <typename Mesh>
double L2normSurf_2(const std::shared_ptr<ExpressionVirtual> &fh, R(fex)(double *, int i),
                    const Interface<Mesh> &interface) {
    typedef GFESpace<Mesh> FESpace;
    typedef typename FESpace::FElement FElement;
    typedef typename FElement::QFB QFB;
    typedef typename FElement::Rd Rd;
    typedef typename QFB::QuadraturePoint QuadraturePoint;

    const QFB &qfb(*QF_Simplex<typename FElement::RdHatBord>(5));
    What_d Fop = Fwhatd(op_id);

    double val = 0.;

    for (int iface = interface.first_element(); iface < interface.last_element(); iface += interface.next_element()) {

        const int kb = interface.idxElementOfFace(iface); // idx on backMesh
        const R meas = interface.measure(iface);

        for (int ipq = 0; ipq < qfb.getNbrOfQuads(); ++ipq) {

            QuadraturePoint ip(qfb[ipq]); // integration point
            const Rd mip = interface.mapToPhysicalFace(iface, (typename FElement::RdHatBord)ip);
            const R Cint = meas * ip.getWeight();

            double a = fh->evalOnBackMesh(kb, 0, mip) - fex(mip, fh->cu);
            val += Cint * a * a;
        }
    }
    double val_receive = 0;
#ifdef USE_MPI
    MPIcf::AllReduce(val, val_receive, MPI_SUM);
#else
    val_receive = val;
#endif

    return val_receive;
}
template <typename Mesh>
double L2normSurf_2(const std::shared_ptr<ExpressionVirtual> &fh, R(fex)(double *, int i, double t),
                    const Interface<Mesh> &interface, double tt) {
    typedef GFESpace<Mesh> FESpace;
    typedef typename FESpace::FElement FElement;
    typedef typename FElement::QFB QFB;
    typedef typename FElement::Rd Rd;
    // typedef GenericInterface<Mesh> Interface;
    typedef typename QFB::QuadraturePoint QuadraturePoint;

    const QFB &qfb(*QF_Simplex<typename FElement::RdHatBord>(5));
    What_d Fop = Fwhatd(op_id);

    double val = 0.;

    for (int iface = interface.first_element(); iface < interface.last_element(); iface += interface.next_element()) {

        const int kb = interface.idxElementOfFace(iface); // idx on backMesh
        const R meas = interface.measure(iface);

        for (int ipq = 0; ipq < qfb.getNbrOfQuads(); ++ipq) {

            QuadraturePoint ip(qfb[ipq]); // integration point
            Rd mip       = interface.mapToPhysicalFace(iface,
                                                       (typename FElement::RdHatBord)ip); // mip - map quadrature point
            const R Cint = meas * ip.getWeight();

            // double a = fh->eval(k, mip, tt) - fex(mip, fh->cu, tt);
            double a = fh->evalOnBackMesh(kb, 0, mip, tt) - fex(mip, fh->cu, tt);

            val += Cint * a * a;
        }
    }
    double val_receive = 0;
#ifdef USE_MPI
    MPIcf::AllReduce(val, val_receive, MPI_SUM);
#else
    val_receive = val;
#endif

    return val_receive;
}

template <typename Mesh>
double L2normSurf(const FunFEM<Mesh> &fh, R(fex)(double *, int i, double t), const Interface<Mesh> &interface,
                  double tt, int c0, int num_comp) {

    double val = 0;
    for (int i = c0; i < num_comp + c0; ++i) {
        auto ui = fh.expr(i);
        val += L2normSurf_2(ui, fex, interface, tt);
    }
    return sqrt(val);
}
template <typename Mesh>
double L2normSurf(const FunFEM<Mesh> &fh, R(fex)(double *, int i), const Interface<Mesh> &interface, int c0,
                  int num_comp) {

    double val = 0;
    for (int i = c0; i < num_comp + c0; ++i) {
        auto ui = fh.expr(i);
        val += L2normSurf_2(ui, fex, interface);
    }
    return sqrt(val);
}
template <typename Mesh>
<<<<<<< HEAD
double L2normSurf(const FunFEM<Mesh> &fh, R(fex)(double *, int i, double t), const Interface<Mesh> *interface,
                  double tt, int c0, int num_comp) {
=======
double L2normSurf(const FunFEM<Mesh> &fh, R(fex)(double *, int i, double t),
                  const Interface<Mesh> *interface, double tt, int c0,
                  int num_comp) {
    
>>>>>>> f867b1c4

    double val = 0;
    for (int i = c0; i < num_comp + c0; ++i) {
        auto ui = fh.expr(i);
        val += L2normSurf_2(ui, fex, *interface, tt);
    }
    return sqrt(val);
}
template <typename Mesh>
double L2normSurf(const FunFEM<Mesh> &fh, R(fex)(double *, int i), const Interface<Mesh> *interface, int c0,
                  int num_comp) {

    double val = 0;
    for (int i = c0; i < num_comp + c0; ++i) {
        auto ui = fh.expr(i);
        val += L2normSurf_2(ui, fex, *interface);
    }
    return sqrt(val);
}

// -----------------------------------------------------------------------------
// -----------------------------------------------------------------------------
// -----------------------------------------------------------------------------

template <typename M>
double L2norm_2(const std::shared_ptr<ExpressionVirtual> &fh, R(fex)(double *, int i), const M &Th) {
    typedef M Mesh;
    typedef GFESpace<Mesh> FESpace;
    typedef typename Mesh::Element Element;
    typedef typename FESpace::FElement FElement;
    typedef typename FElement::QF QF;
    typedef typename FElement::Rd Rd;
    typedef typename QF::QuadraturePoint QuadraturePoint;

    const QF &qf(*QF_Simplex<typename FElement::RdHat>(5));
    What_d Fop = Fwhatd(op_id);
    double val = 0.;

    for (int k = Th.first_element(); k < Th.last_element(); k += Th.next_element()) {

        const Element &K(Th[k]);

        const R meas = K.mesure();
        for (int ipq = 0; ipq < qf.getNbrOfQuads(); ++ipq) {

            QuadraturePoint ip(qf[ipq]); // integration point
            Rd mip       = K.mapToPhysicalElement(ip);
            const R Cint = meas * ip.getWeight();
            double a     = fh->eval(k, mip) - fex(mip, fh->cu);

            std::cout << " ----------- " << std::endl;
            std::cout << mip << std::endl;
            std::cout << fh->eval(k, mip) << "\t" << fex(mip, fh->cu) << std::endl;
            val += Cint * a * a;
        }
        getchar();
    }
    double val_receive = 0;
#ifdef USE_MPI
    MPIcf::AllReduce(val, val_receive, MPI_SUM);
#else
    val_receive = val;
#endif

    return val_receive;
}

template <typename M> double L2norm_2(const std::shared_ptr<ExpressionVirtual> &fh, const M &Th) {
    typedef Mesh2 Mesh;
    typedef GFESpace<Mesh> FESpace;
    typedef typename Mesh::Element Element;
    typedef typename FESpace::FElement FElement;
    typedef typename FElement::QF QF;
    typedef typename FElement::Rd Rd;
    typedef typename QF::QuadraturePoint QuadraturePoint;

    const QF &qf(*QF_Simplex<typename FElement::RdHat>(5));
    What_d Fop = Fwhatd(op_id);
    double val = 0.;

    for (int k = Th.first_element(); k < Th.last_element(); k += Th.next_element()) {

        const Element &K(Th[k]);

        const R meas = K.mesure();
        for (int ipq = 0; ipq < qf.getNbrOfQuads(); ++ipq) {

            QuadraturePoint ip(qf[ipq]); // integration point
            Rd mip       = K.mapToPhysicalElement(ip);
            const R Cint = meas * ip.getWeight();
            double a     = fh->eval(k, mip);
            val += Cint * a * a;
        }
    }
    double val_receive = 0;
#ifdef USE_MPI
    MPIcf::AllReduce(val, val_receive, MPI_SUM);
#else
    val_receive = val;
#endif

    return val_receive;
}

template <typename M> double L2norm(const FunFEM<M> &fh, R(fex)(double *, int i), int c0, int num_comp) {

    const GFESpace<M> &Vh(*fh.Vh);
    const M &Th(Vh.Th);

    double val = 0;
    for (int i = c0; i < num_comp + c0; ++i) {
        auto ui = fh.expr(i);
        val += L2norm_2(ui, fex, Th);
    }
    return sqrt(val);
}

template <typename M>
double L2norm(const std::shared_ptr<ExpressionVirtual> &fh, R(fex)(double *, int i), const M &Th) {

    double val = L2norm_2(fh, fex, Th);

    return sqrt(val);
}

template <typename M> double L2norm(const FunFEM<M> &fh, int c0, int num_comp) {

    const GFESpace<M> &Vh(*fh.Vh);
    const M &Th(Vh.Th);

    double val = 0;
    for (int i = c0; i < num_comp + c0; ++i) {
        ExpressionFunFEM<M> ui(fh, i, op_id);
        val += L2norm_2(ui, Th);
    }
    return sqrt(val);
}

template <typename M> double L2norm(const ExpressionVirtual &fh, const M &Th) {

    double val = L2norm_2(fh, Th);

    return sqrt(val);
}

// -----------------------------------------------------------------------------
// -----------------------------------------------------------------------------
// -----------------------------------------------------------------------------


template <typename Mesh>
double max_norm_surface(const FunFEM<Mesh> &fh, R(fex)(double *, int i, double t),
                  const Interface<Mesh>& interface, double tt, int c0,
                  int num_comp) {
    
    double val = 0;
    for (int i = c0; i < num_comp + c0; ++i) {
        auto ui = fh.expr(i);
        val += std::max(val, max_norm_surface(ui, fex, interface, tt));
    }
    return sqrt(val);
}

template <typename Mesh>
double max_norm_surface(const std::shared_ptr<ExpressionVirtual> &fh,
                    R(fex)(double *, int i, double t),
                    const Interface<Mesh> &interface, double tt) {
    typedef GFESpace<Mesh> FESpace;
    typedef typename FESpace::FElement FElement;
    typedef typename FElement::QFB QFB;
    typedef typename FElement::Rd Rd;
    typedef typename QFB::QuadraturePoint QuadraturePoint;

    const QFB &qfb(*QF_Simplex<typename FElement::RdHatBord>(5));   //? should it be 2 instead of 3 here?
    What_d Fop = Fwhatd(op_id);

    double val = 0.;

    for (int iface = interface.first_element();
         iface < interface.last_element(); iface += interface.next_element()) {

        const int kb = interface.idxElementOfFace(iface); // idx on backMesh

        for (int ipq = 0; ipq < qfb.getNbrOfQuads(); ++ipq) {

            QuadraturePoint ip(qfb[ipq]); // integration point
            Rd mip = interface.mapToPhysicalFace(iface, (typename FElement::RdHatBord)ip); // mip - map quadrature point

            val = std::max(
                    val, fabs(fh->evalOnBackMesh(kb, 0, mip, tt) - fex(mip, fh->cu, tt)));
        }
    }
    double val_receive = 0;
#ifdef USE_MPI
    MPIcf::AllReduce(val, val_receive, MPI_MAX);
#else
    val_receive = val;
#endif

    return val_receive;
}


//
// //
// template<typename M>
// double maxNorm(const ExpressionVirtual& fh,R (fex)(const typename
// GFESpace<M>::FElement::Rd, int i),const GFESpace<M>& Vh) {
//
//   typedef M Mesh;
//   typedef GFESpace<Mesh> FESpace;
//   typedef typename FESpace::FElement FElement;
//   typedef typename FElement::QF QF;
//   typedef typename FElement::Rd Rd;
//   typedef typename Mesh::Partition Partition;
//   typedef typename QF::QuadraturePoint QuadraturePoint;
//   typedef typename TypeCutData<Rd::d>::CutData CutData;
//
//   const QF& qf(*QF_Simplex<typename FElement::RdHat>(0));
//   What_d Fop = Fwhatd(op_id);
//   double val = 0.;
//
//   for(int k=Vh.first_element(); k<Vh.last_element(); k+= Vh.next_element()) {
//
//     const FElement& FK(Vh[k]);
//     const R meas = FK.getMeasure();
//     for(int ipq = 0; ipq < qf.getNbrOfQuads(); ++ipq)  {
//
//       QuadraturePoint ip(qf[ipq]); // integration point
//       Rd mip = FK.map(ip);
//       const R Cint = meas * ip.getWeight();
//
//       val = std::max(val, fabs(fh->eval(k, mip)-fex(mip, fh->cu)));
//     }
//   }
//
//   double val_receive = 0;
//   MPIcf::AllReduce(val, val_receive, MPI_MAX);
// #ifdef USE_MPI
// MPIcf::AllReduce(val, val_receive, MPI_MAX);
// #else
// val_receive = val;
// #endif //

//   return val_receive;
// }
<<<<<<< HEAD
template <typename M> double maxNormCut(const std::shared_ptr<ExpressionVirtual> &fh, const ActiveMesh<M> &Th) {
=======

template <typename M>
double maxNormCut(const std::shared_ptr<ExpressionVirtual> &fh,
                  const ActiveMesh<M> &Th) {
>>>>>>> f867b1c4
    int nb_dom = Th.get_nb_domain();
    double val = 0.;
    for (int i = 0; i < nb_dom; ++i) {
        val += std::max(val, maxNormCut(fh, Th, i));
    }
    return val;
}
template <typename Mesh>
double maxNormCut(const std::shared_ptr<ExpressionVirtual> &fh, const ActiveMesh<Mesh> &Th, int domain) {

    typedef GFESpace<Mesh> FESpace;
    typedef typename FESpace::FElement FElement;
    typedef typename ActiveMesh<Mesh>::Element Element;
    typedef typename FElement::QF QF;
    typedef typename FElement::Rd Rd;
    typedef typename QF::QuadraturePoint QuadraturePoint;

    const QF &qf(*QF_Simplex<typename FElement::RdHat>(3));
    What_d Fop = Fwhatd(op_id);

    double val = 0.;

    for (int k = Th.first_element(); k < Th.last_element(); k += Th.next_element()) {

        if (domain != Th.get_domain_element(k))
            continue;

        const Cut_Part<Element> cutK(Th.get_cut_part(k, 0));
        int kb = Th.idxElementInBackMesh(k);

        for (auto it = cutK.element_begin(); it != cutK.element_end(); ++it) {

            for (int ipq = 0; ipq < qf.getNbrOfQuads(); ++ipq) {

                QuadraturePoint ip(qf[ipq]); // integration point
                Rd mip = cutK.mapToPhysicalElement(it, ip);

                val = std::max(val, fabs(fh->eval(k, mip)));
            }
        }
    }
    double val_receive = 0;
#ifdef USE_MPI
    MPIcf::AllReduce(val, val_receive, MPI_MAX);
#else
    val_receive = val;
#endif

    return val_receive;
}

template <typeMesh mesh_t, FunctionDomain fct_t>
double maxNormCut(const std::shared_ptr<ExpressionVirtual> &fh, fct_t fex, const ActiveMesh<mesh_t> &Th) {
    int nb_dom = Th.get_nb_domain();
    double val = 0.;
    for (int i = 0; i < nb_dom; ++i) {
        val += std::max(val, maxNormCut(fh, fex, Th, i));
    }
    return val;
}

template <typeMesh mesh_t, FunctionDomain fct_t>
double maxNormCut(const std::shared_ptr<ExpressionVirtual> &fh, fct_t fex, const ActiveMesh<mesh_t> &Th, int domain) {

    using fespace_t = GFESpace<mesh_t>;
    using fe_t      = typename fespace_t::FElement;
    using e_t       = typename mesh_t::Element;
    using QF        = typename fe_t::QF;
    using QFB       = typename fe_t::QFB;
    using v_t       = typename fe_t::Rd;
    using qp_t      = typename QF::QuadraturePoint;

    const QF &qf(*QF_Simplex<typename fe_t::RdHat>(5));
    const QFB &qfb(*QF_Simplex<typename fe_t::RdHatBord>(5));

    What_d Fop = Fwhatd(op_id);
    double val = 0.;

    for (int k = Th.first_element(); k < Th.last_element(); k += Th.next_element()) {

        if (domain != Th.get_domain_element(k))
            continue;
        const e_t &K(Th[k]);
        const Cut_Part<e_t> cutK(Th.get_cut_part(k, 0));
        int kb = Th.idxElementInBackMesh(k);

        for (auto it = cutK.element_begin(); it != cutK.element_end(); ++it) {
            for (int ipq = 0; ipq < qf.getNbrOfQuads(); ++ipq) {
                auto ip(qf[ipq]); // integration point
                v_t mip = cutK.mapToPhysicalElement(it, ip);
                val     = std::max(val, fabs(fh->eval(k, mip) - fex(mip, fh->cu, domain)));
            }

            for (int ifac = 0; ifac < e_t::nea; ++ifac) {
                for (int ipq = 0; ipq < qfb.getNbrOfQuads(); ++ipq) {
                    auto ip(qfb[ipq]); // integration point
                    auto ipf = K.mapToReferenceElement(ip, ifac);
                    v_t mip  = cutK.mapToPhysicalElement(it, ipf);
                    val      = std::max(val, fabs(fh->eval(k, mip) - fex(mip, fh->cu, domain)));
                }
            }
        }
    }
    double val_receive = 0;
#ifdef USE_MPI
    MPIcf::AllReduce(val, val_receive, MPI_MAX);
#else
    val_receive = val;
#endif

    return val_receive;
}

template <typename M>
double maxNormCut(const std::shared_ptr<ExpressionVirtual> &fh, R(fex)(double *, int i, int dom),
                  const ActiveMesh<M> &Th, const std::vector<R2> &sample_node) {
    int nb_dom = Th.get_nb_domain();
    double val = 0.;
    for (int i = 0; i < nb_dom; ++i) {
        val += std::max(val, maxNormCut(fh, fex, Th, i, sample_node));
    }
    return val;
}

template <typename Mesh>
double maxNormCut(const std::shared_ptr<ExpressionVirtual> &fh, R(fex)(double *, int i, int dom),
                  const ActiveMesh<Mesh> &cutTh, int domain, const std::vector<R2> &sample_node) {

    typedef GFESpace<Mesh> FESpace;
    typedef typename FESpace::FElement FElement;
    typedef typename ActiveMesh<Mesh>::Element Element;
    typedef typename FElement::Rd Rd;

    What_d Fop = Fwhatd(op_id);
    double val = 0.;
    int k0     = 0;

    const auto &Th(cutTh.Th);

    progress bar(" Max noorm in Omega_i", sample_node.size(), globalVariable::verbose);
    int ii = 0;
    ;
    for (auto mip : sample_node) {
        bar++;
        int kb = geometry::find_triangle_contenant_p(Th, mip, k0);
        k0     = kb;
        int k  = cutTh.idxElementFromBackMesh(kb, domain);
        if (k == -1)
            continue;
        const auto cutK(cutTh.get_cut_part(k, 0));
        for (auto it = cutK.element_begin(); it != cutK.element_end(); ++it) {

            if (!geometry::p_dans_triangle(mip, cutK.get_vertex(it, 0), cutK.get_vertex(it, 1), cutK.get_vertex(it, 2)))
                continue;
            val = std::max(val, fabs(fh->eval(k, mip) - fex(mip, fh->cu, domain)));
        }
    }
    bar.end();
    double val_receive = 0;
#ifdef USE_MPI
    MPIcf::AllReduce(val, val_receive, MPI_MAX);
#else
    val_receive = val;
#endif
    return val_receive;
}

template <typename Mesh> double maxNorm(const std::shared_ptr<ExpressionVirtual> &fh, const Mesh &Th) {

    typedef GFESpace<Mesh> FESpace;
    typedef typename FESpace::FElement FElement;
    typedef typename ActiveMesh<Mesh>::Element Element;
    typedef typename FElement::QF QF;
    typedef typename FElement::Rd Rd;
    typedef typename QF::QuadraturePoint QuadraturePoint;

    const QF &qf(*QF_Simplex<typename FElement::RdHat>(0));
    What_d Fop = Fwhatd(op_id);

    double val = 0.;

    for (int k = Th.first_element(); k < Th.last_element(); k += Th.next_element()) {
        const Element &K(Th[k]);

        for (int ipq = 0; ipq < qf.getNbrOfQuads(); ++ipq) {

            QuadraturePoint ip(qf[ipq]); // integration point
            Rd mip = K.mapToPhysicalElement(ip);

            val = std::max(val, fabs(fh->eval(k, mip)));
        }
    }
    double val_receive = 0;
#ifdef USE_MPI
    MPIcf::AllReduce(val, val_receive, MPI_MAX);
#else
    val_receive = val;
#endif

    return val_receive;
}

/*---------------------------- cut local L2 norm ----------------------------
Integrates only over elements whose edges are not part of the stabilised edges,
thereby neglecting elements messed up by the mcdonald stab
*/
// template<typename M>
// double L2normCutLoc_2(const ExpressionVirtual& fh,R (fex)(const typename
// GFESpace<M>::FElement::Rd, int i, int dom),int domain, const GFESpace<M>& Vh,
// const MacroElement<M>& bigMac ) {
//   typedef Mesh2 Mesh;
//   typedef GFESpace<Mesh> FESpace;
//   typedef typename FESpace::FElement FElement;
//   typedef typename FElement::QF QF;
//   typedef typename FElement::Rd Rd;
//   typedef typename Mesh::Partition Partition;
//   typedef typename Mesh::Element Element; // [Needed for neighbor element]
//   typedef typename QF::QuadraturePoint QuadraturePoint;
//   typedef typename TypeCutData<Rd::d>::CutData CutData;
//
//
//   const QF& qf(*QF_Simplex<typename FElement::RdHat>(5));
//   What_d Fop = Fwhatd(op_id);
//   double val = 0.;
//
//   vector<int> elements_to_integrate(Vh.NbElement(),1);
//   // std::vector<std::pair<int,int>>::iterator it;
//   // 0. Mark all elements as to integrate
//   // 1. Loop over all elements
//   // 2. Remove from elements_to_integrate when isSmall or neighbor
//   // 3. Standard L2 error, but only over elements_to_integrate
//
//
// assert(0);
//   // for (auto it=bigMac.edges_to_stabilize.begin();
//   it<bigMac.edges_to_stabilize.end(); it++) {
//   //
//   //   int k = it->first;
//   //   int ifac = it->second;
//   //   //
//   //   int ifacn = ifac;
//   //   // for(int ifac=0;ifac<3;++ifac){
//   //     // int ifacn = ifac;
//   //
//   //     int k_back  = Vh.Th(Vh[k].T);
//   //     int kn_back = Vh.Th.ElementAdj(k_back,ifacn);
//   //     if(kn_back == -1) kn_back = k_back;
//   //     int kn = Vh.idxElementFromBackMesh(kn_back, domain);
//   //     if(kn == -1) kn = k;
//   //     elements_to_integrate[k] = 0;
//   // }
//
//
//
//   for(int k=Vh.first_element(); k<Vh.last_element(); k+= Vh.next_element()) {
//     const FElement& FK(Vh[k]);
//     if(domain != FK.whichDomain()) continue;
//
//     if(elements_to_integrate[k]==0) continue;
//
//     const int kb = Vh.Th(FK.T);
//     CutData cutData(Vh.getInterface(0).getCutData(kb));     // get the cut
//     data const Partition& cutK =  Partition(FK.T, cutData);  // build the cut
//     ElementSignEnum the_part = cutK.what_part(domain);
//     double locV = 0;
//
//     for(typename Partition::const_element_iterator it =
//     cutK.element_begin(the_part); it != cutK.element_end(the_part); ++it){
//
//       const R meas = cutK.mesure(it);
//       for(int ipq = 0; ipq < qf.getNbrOfQuads(); ++ipq)  {
//
//         QuadraturePoint ip(qf[ipq]); // integration point
//         Rd mip = cutK.toK(it, ip);
//         const R Cint = meas * ip.getWeight();
//
//         double a = fh->eval(k, mip) - fex(mip, fh->cu, domain);
//
//         val += Cint * a * a;
//         locV += Cint * a * a;
//       }
//     }
//     // std::cout << k << "\t" << locV << "\t"<< val << std::endl;
//   }
//   double val_receive = 0;
// #ifdef USE_MPI
// MPIcf::AllReduce(val, val_receive, MPI_SUM);
// #else
// val_receive = val;
// #endif
//
//   return val_receive;
// }
//
// template<typename M>
// double L2normCutLoc_2(const ExpressionVirtual& fh,R (fex)(const typename
// GFESpace<M>::FElement::Rd, int i, int dom), const GFESpace<M>& Vh, const
// MacroElement<M>& bigMac) {
//   return L2normCutLoc_2(fh,fex,0,Vh,bigMac) +
//   L2normCutLoc_2(fh,fex,1,Vh,bigMac);
// }
//
// // Several components, ie vector valued L2norm
// template<typename M>
// double L2normCutLoc( const FunFEM<M>& fh,R (fex)(const typename
// GFESpace<M>::FElement::Rd, int i, int dom), int c0, int num_comp , const
// MacroElement<M>& bigMac) {
//
//   const GFESpace<M>& Vh(*fh.Vh);
//
//   double val = 0;
//   for(int i=c0;i<num_comp+c0;++i) {
//     ExpressionFunFEM<M> ui(fh, i, op_id);
//     val += L2normCutLoc_2(ui,fex,Vh,bigMac);
//   }
//   return sqrt(val);
// }
//
// // Only one component
// template<typename M>
// double L2normCutLoc( const ExpressionVirtual& fh, R (fex)(const typename
// GFESpace<M>::FElement::Rd, int i, int dom), const GFESpace<M>& Vh, const
// MacroElement<M>& bigMac) {
//   double val = L2normCutLoc_2(fh,fex,Vh,bigMac);
//   return sqrt(val);
// }<|MERGE_RESOLUTION|>--- conflicted
+++ resolved
@@ -352,15 +352,8 @@
     return sqrt(val);
 }
 template <typename Mesh>
-<<<<<<< HEAD
 double L2normSurf(const FunFEM<Mesh> &fh, R(fex)(double *, int i, double t), const Interface<Mesh> *interface,
                   double tt, int c0, int num_comp) {
-=======
-double L2normSurf(const FunFEM<Mesh> &fh, R(fex)(double *, int i, double t),
-                  const Interface<Mesh> *interface, double tt, int c0,
-                  int num_comp) {
-    
->>>>>>> f867b1c4
 
     double val = 0;
     for (int i = c0; i < num_comp + c0; ++i) {
@@ -510,12 +503,10 @@
 // -----------------------------------------------------------------------------
 // -----------------------------------------------------------------------------
 
-
-template <typename Mesh>
-double max_norm_surface(const FunFEM<Mesh> &fh, R(fex)(double *, int i, double t),
-                  const Interface<Mesh>& interface, double tt, int c0,
-                  int num_comp) {
-    
+template <typename Mesh>
+double max_norm_surface(const FunFEM<Mesh> &fh, R(fex)(double *, int i, double t), const Interface<Mesh> &interface,
+                        double tt, int c0, int num_comp) {
+
     double val = 0;
     for (int i = c0; i < num_comp + c0; ++i) {
         auto ui = fh.expr(i);
@@ -525,32 +516,29 @@
 }
 
 template <typename Mesh>
-double max_norm_surface(const std::shared_ptr<ExpressionVirtual> &fh,
-                    R(fex)(double *, int i, double t),
-                    const Interface<Mesh> &interface, double tt) {
+double max_norm_surface(const std::shared_ptr<ExpressionVirtual> &fh, R(fex)(double *, int i, double t),
+                        const Interface<Mesh> &interface, double tt) {
     typedef GFESpace<Mesh> FESpace;
     typedef typename FESpace::FElement FElement;
     typedef typename FElement::QFB QFB;
     typedef typename FElement::Rd Rd;
     typedef typename QFB::QuadraturePoint QuadraturePoint;
 
-    const QFB &qfb(*QF_Simplex<typename FElement::RdHatBord>(5));   //? should it be 2 instead of 3 here?
+    const QFB &qfb(*QF_Simplex<typename FElement::RdHatBord>(5)); //? should it be 2 instead of 3 here?
     What_d Fop = Fwhatd(op_id);
 
     double val = 0.;
 
-    for (int iface = interface.first_element();
-         iface < interface.last_element(); iface += interface.next_element()) {
+    for (int iface = interface.first_element(); iface < interface.last_element(); iface += interface.next_element()) {
 
         const int kb = interface.idxElementOfFace(iface); // idx on backMesh
 
         for (int ipq = 0; ipq < qfb.getNbrOfQuads(); ++ipq) {
 
-            QuadraturePoint ip(qfb[ipq]); // integration point
+            QuadraturePoint ip(qfb[ipq]);                                                  // integration point
             Rd mip = interface.mapToPhysicalFace(iface, (typename FElement::RdHatBord)ip); // mip - map quadrature point
 
-            val = std::max(
-                    val, fabs(fh->evalOnBackMesh(kb, 0, mip, tt) - fex(mip, fh->cu, tt)));
+            val = std::max(val, fabs(fh->evalOnBackMesh(kb, 0, mip, tt) - fex(mip, fh->cu, tt)));
         }
     }
     double val_receive = 0;
@@ -562,7 +550,6 @@
 
     return val_receive;
 }
-
 
 //
 // //
@@ -607,14 +594,8 @@
 
 //   return val_receive;
 // }
-<<<<<<< HEAD
+
 template <typename M> double maxNormCut(const std::shared_ptr<ExpressionVirtual> &fh, const ActiveMesh<M> &Th) {
-=======
-
-template <typename M>
-double maxNormCut(const std::shared_ptr<ExpressionVirtual> &fh,
-                  const ActiveMesh<M> &Th) {
->>>>>>> f867b1c4
     int nb_dom = Th.get_nb_domain();
     double val = 0.;
     for (int i = 0; i < nb_dom; ++i) {
