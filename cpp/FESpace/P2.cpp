/*
This file is part of CutFEM-Library.

CutFEM-Library is free software: you can redistribute it and/or modify it under
the terms of the GNU General Public License as published by the Free Software
Foundation, either version 3 of the License, or (at your option) any later
version.

CutFEM-Library is distributed in the hope that it will be useful, but WITHOUT
ANY WARRANTY; without even the implied warranty of MERCHANTABILITY or FITNESS
FOR A PARTICULAR PURPOSE. See the GNU General Public License for more details.

You should have received a copy of the GNU General Public License along with
CutFEM-Library. If not, see <https://www.gnu.org/licenses/>
*/
/*

 This file is part of Freefem++

 Freefem++ is free software; you can redistribute it and/or modify
 it under the terms of the GNU Lesser General Public License as published by
 the Free Software Foundation; either version 2.1 of the License, or
 (at your option) any later version.

 Freefem++  is distributed in the hope that it will be useful,
 but WITHOUT ANY WARRANTY; without even the implied warranty of
 MERCHANTABILITY or FITNESS FOR A PARTICULAR PURPOSE.  See the
 GNU Lesser General Public License for more details.

 You should have received a copy of the GNU Lesser General Public License
 along with Freefem++; if not, write to the Free Software
 Foundation, Inc., 51 Franklin St, Fifth Floor, Boston, MA  02110-1301  USA
 */

#include "FESpace.hpp"

// P1 Polynomial basis {1, x}
class TypeOfFE_P2Polynomial1d : public GTypeOfFE<Mesh1> {

    typedef Mesh1 Mesh;
    typedef typename Mesh::Element E;
    static const int nbNodeOnItem[4];

  public:
    static const int k   = 2;
    static const int ndf = (k + 1);
    static int Data[];
    static double alpha_Pi_h[];

    // dof, dim Im, Data, coefInterp, nbPt, coeff
    TypeOfFE_P2Polynomial1d() : GTypeOfFE<Mesh1>(3, 1, Data, 7, 3, alpha_Pi_h) {
        GTypeOfFE<Mesh>::basisFctType    = BasisFctType::P2poly;
        GTypeOfFE<Mesh>::polynomialOrder = k;

        static const R1 Pt[3] = {R1(0.), R1(1. / 2), R1(1.)};

        for (int i = 0; i < ndf; ++i) {
            Pt_Pi_h[i] = Pt[i];
        }

        ipj_Pi_h[0] = IPJ(0, 0, 0);
        for (int i = 0; i < 3; ++i) {
            ipj_Pi_h[i + 1] = IPJ(1, i, 0);
        }
        for (int i = 0; i < 3; ++i) {
            ipj_Pi_h[i + 4] = IPJ(2, i, 0);
        }
    }

    void FB(const What_d, const Element &, const Rd &, RNMK_ &) const;
};

const int TypeOfFE_P2Polynomial1d::nbNodeOnItem[4] = {1, 1, 0, 0};
int TypeOfFE_P2Polynomial1d::Data[]                = {
    0, 1, 2,    // the support number  of the node of the df
    0, 0, 0,    // the number of the df on  the node
    0, 1, 2,    // the node of the df
    0, 1, 2,    // which are de df on sub FE
    1, 1, 0, 0, // nb node on what
    0,          // for each compontant $j=0,N-1$ it give the sub FE associated
    0,          // begin_dfcomp
    3           // end_dfcomp
};

double TypeOfFE_P2Polynomial1d::alpha_Pi_h[] = {1., -3., 4., -1., 2., -4., 2.};

void TypeOfFE_P2Polynomial1d::FB(const What_d whatd, const Element &K, const R1 &P, RNMK_ &val) const {
    assert(K[0].X() < K[1].X());
    assert(0 <= P.X() && P.X() <= 1);
    R l[] = {1, P.X(), P.X() * P.X()};

    assert(val.N() >= Element::nv);
    assert(val.M() == 1);

    val = 0;
    RN_ f0(val('.', 0, op_id));

    if (whatd & Fop_D0) {
        f0[0] = l[0];
        f0[1] = l[1];
        f0[2] = l[2];
    }
    if (whatd & Fop_D1) {
        if (whatd & Fop_dx) {
            RN_ f0x(val('.', 0, op_dx));
            f0x[0] = 0;
<<<<<<< HEAD
            f0x[1] = 1. / K.mesure();
=======
            f0x[1] = 1. / K.measure();
>>>>>>> 7a93fdb8
            f0x[2] = 2 * l[1] * f0x[1];
        }
    }
}

static TypeOfFE_P2Polynomial1d P2_Polynomial_1d;
GTypeOfFE<Mesh1> &P2Polynomial1d(P2_Polynomial_1d);
template <> GTypeOfFE<Mesh1> &DataFE<Mesh1>::P2Poly = P2_Polynomial_1d;

// P2 - 2D
class TypeOfFE_P2Lagrange2d : public GTypeOfFE<Mesh2> {

    typedef Mesh2 Mesh;
    typedef typename Mesh::Element E;
    static const int nbNodeOnItem[4];

  public:
    static const int k   = 2;
    static const int ndf = (k + 2) * (k + 1) / 2;
    static int Data[];
    static double alpha_Pi_h[];

    TypeOfFE_P2Lagrange2d() : GTypeOfFE<Mesh2>(6, 1, Data, 6, 6, alpha_Pi_h) {
        GTypeOfFE<Mesh>::basisFctType    = BasisFctType::P2;
        GTypeOfFE<Mesh>::polynomialOrder = k;

        static const R2 Pt[6] = {R2(0., 0.), R2(1., 0.), R2(0., 1.), R2(1. / 2, 1. / 2), R2(0., 1. / 2), R2(1. / 2, 0)};

        for (int i = 0; i < ndf; ++i) {
            Pt_Pi_h[i]  = Pt[i];
            ipj_Pi_h[i] = IPJ(i, i, 0);
        }
    }

    void FB(const What_d, const Element &, const Rd &, RNMK_ &) const;
};

const int TypeOfFE_P2Lagrange2d::nbNodeOnItem[4] = {1, 1, 0, 0};

int TypeOfFE_P2Lagrange2d::Data[] = {
    0, 1, 2, 3, 4, 5, // the support number  of the node of the df
    0, 0, 0, 0, 0, 0, // the number of the df on  the node
    0, 1, 2, 3, 4, 5, // the node of the df
    0, 1, 2, 3, 4, 5, // which are de df on sub FE
    1, 1, 0, 0,       // nb node on what
    0,                // for each compontant $j=0,N-1$ it give the sub FE associated
    0,                // begin_dfcomp
    6                 // end_dfcomp
};

double TypeOfFE_P2Lagrange2d::alpha_Pi_h[] = {1., 1., 1., 1., 1., 1.};

void TypeOfFE_P2Lagrange2d::FB(const What_d whatd, const Element &K, const R2 &P, RNMK_ &val) const {
    R l[] = {1. - P.sum(), P.x, P.y};

    assert(val.N() >= E::nv + E::ne);
    assert(val.M() == 1);

    val = 0;
    RN_ f0(val('.', 0, op_id));

    if (whatd & Fop_D0) {
        int k = 0;
        for (int i = 0; i < E::nv; ++i)
            f0[k++] = l[i] * (2 * l[i] - 1.);
        for (int i = 0; i < E::ne; ++i)
            f0[k++] = 4. * l[E::nvedge[i][0]] * l[E::nvedge[i][1]];
    }

    if (whatd & (Fop_D1 | Fop_D2)) {
        R2 Dl[3];
        R l4[3] = {(4 * l[0] - 1), (4 * l[1] - 1), (4 * l[2] - 1)};

        K.Gradlambda(Dl);
        RN_ f0x(val('.', 0, op_dx));
        RN_ f0y(val('.', 0, op_dy));
        int k = 0;
        for (int i = 0; i < E::nv; ++i, ++k) {
            f0x[k] = Dl[i].x * l4[i];
            f0y[k] = Dl[i].y * l4[i];
        }
        for (int i = 0; i < E::ne; ++i, ++k) {
            int i0 = E::nvedge[i][0], i1 = E::nvedge[i][1];
            f0x[k] = 4 * (Dl[i1].x * l[i0] + Dl[i0].x * l[i1]);
            f0y[k] = 4 * (Dl[i1].y * l[i0] + Dl[i0].y * l[i1]);
        }
        assert(k == 6);

        if (whatd & Fop_D2) {
            RN_ f0xx(val('.', 0, op_dxx));
            RN_ f0yy(val('.', 0, op_dyy));
            RN_ f0xy(val('.', 0, op_dxy));

            k = 0;
            for (int i = 0; i < E::nv; ++i, ++k) {
                f0xx[k] = 4. * Dl[i].x * Dl[i].x;
                f0yy[k] = 4. * Dl[i].y * Dl[i].y;
                f0xy[k] = 4. * Dl[i].x * Dl[i].y;
            }
            for (int i = 0; i < E::ne; ++i, ++k) {
                int i0 = E::nvedge[i][0], i1 = E::nvedge[i][1];
                f0xx[k] = 8. * Dl[i0].x * Dl[i1].x;
                f0yy[k] = 8. * Dl[i0].y * Dl[i1].y;
                f0xy[k] = 4. * (Dl[i0].x * Dl[i1].y + Dl[i1].x * Dl[i0].y);
            }
        }
    }
}

static TypeOfFE_P2Lagrange2d P2_2d;
GTypeOfFE<Mesh2> &P2Lagrange2d(P2_2d);
template <> GTypeOfFE<Mesh2> &DataFE<Mesh2>::P2 = P2_2d;

// P2 Quad - 2D
class TypeOfFE_P2QLagrange2d : public GTypeOfFE<MeshQuad2> {
    typedef MeshQuad2 Mesh;
    typedef typename Mesh::Element E;
    static const int nbNodeOnItem[4];

  public:
    static const int k   = 2;
    static const int ndf = (k + 1) * (k + 1);
    static int Data[];
    static double alpha_Pi_h[];

    TypeOfFE_P2QLagrange2d() : GTypeOfFE<MeshQuad2>(9, 1, Data, 9, 9, alpha_Pi_h) {
        GTypeOfFE<Mesh>::basisFctType    = BasisFctType::P2;
        GTypeOfFE<Mesh>::polynomialOrder = k;

        static const R2 Pt[9] = {R2(0., 0.),  R2(1., 0.),  R2(1., 1.),  R2(0., 1.),  R2(0.5, 0.),
                                 R2(1., 0.5), R2(0.5, 1.), R2(0., 0.5), R2(0.5, 0.5)};

        for (int i = 0; i < ndf; ++i) {
            Pt_Pi_h[i]  = Pt[i];
            ipj_Pi_h[i] = IPJ(i, i, 0);
        }
    }

    void FB(const What_d, const Element &, const Rd &, RNMK_ &) const;
};

const int TypeOfFE_P2QLagrange2d::nbNodeOnItem[4] = {1, 1, 0, 0};

int TypeOfFE_P2QLagrange2d::Data[] = {
    0, 1, 2, 3, 4, 5, 6, 7, 8, // the support number  of the node of the df
    0, 0, 0, 0, 0, 0, 0, 0, 0, // the number of the df on  the node
    0, 1, 2, 3, 4, 5, 6, 7, 8, // the node of the df
    0, 1, 2, 3, 4, 5, 6, 7, 8, // which are de df on sub FE
    1, 1, 1, 0,                // nb node on what
    0,                         // for each compontant $j=0,N-1$ it give the sub FE associated
    0,                         // begin_dfcomp
    9                          // end_dfcomp
};

double TypeOfFE_P2QLagrange2d::alpha_Pi_h[] = {1., 1., 1., 1., 1., 1., 1., 1., 1.};

void TypeOfFE_P2QLagrange2d::FB(const What_d whatd, const Element &K, const R2 &P, RNMK_ &val) const {
    R psi_x[] = {1. - 3 * P.x + 2 * P.x * P.x, P.x * (2 * P.x - 1), 4 * P.x * (1 - P.x)};
    R psi_y[] = {1. - 3 * P.y + 2 * P.y * P.y, P.y * (2 * P.y - 1), 4 * P.y * (1 - P.y)};

    R2 edge_x(K[0], K[1]); // [hx, 0]
    R2 edge_y(K[0], K[3]); // [0, hy]

    R x = P.x, y = P.y;

    assert(val.N() >= E::nv + E::ne);
    assert(val.M() == 1);

    // Assert that points are on the reference element
    assert((0. - 1e-12 <= x) && (x <= 1. + 1e-12));
    assert((0. - 1e-12 <= y) && (y <= 1. + 1e-12));

    val = 0;
    RN_ f0(val('.', 0, op_id));

    if (whatd & Fop_D0) {

        // phi_l = psi_i^x * psi_j^y

        f0[0] = psi_x[0] * psi_y[0];
        f0[1] = psi_x[1] * psi_y[0];
        f0[2] = psi_x[1] * psi_y[1];
        f0[3] = psi_x[0] * psi_y[1];
        f0[4] = psi_x[2] * psi_y[0];
        f0[5] = psi_x[1] * psi_y[2];
        f0[6] = psi_x[2] * psi_y[1];
        f0[7] = psi_x[0] * psi_y[2];
        f0[8] = psi_x[2] * psi_y[2];
    }

    if (whatd & (Fop_D1 | Fop_D2)) {
        RN_ f0x(val('.', 0, op_dx)); // derivatives in x direction
        RN_ f0y(val('.', 0, op_dy)); // derivatives in y direction
        R hx = Norme2(edge_x), hy = Norme2(edge_y);
        R d_psi_x[] = {(-3 + 4 * P.x) / hx, (4 * P.x - 1) / hx, (4 - 8 * P.x) / hx};
        R d_psi_y[] = {(-3 + 4 * P.y) / hy, (4 * P.y - 1) / hy, (4 - 8 * P.y) / hy};

        // d(phi)/dx = d(psi^x)/dx * psi^y
        f0x[0] = d_psi_x[0] * psi_y[0];
        f0x[1] = d_psi_x[1] * psi_y[0];
        f0x[2] = d_psi_x[1] * psi_y[1];
        f0x[3] = d_psi_x[0] * psi_y[1];
        f0x[4] = d_psi_x[2] * psi_y[0];
        f0x[5] = d_psi_x[1] * psi_y[2];
        f0x[6] = d_psi_x[2] * psi_y[1];
        f0x[7] = d_psi_x[0] * psi_y[2];
        f0x[8] = d_psi_x[2] * psi_y[2];

        // d(phi)/dy = psi^x * d(psi^y)/dy
        f0y[0] = psi_x[0] * d_psi_y[0];
        f0y[1] = psi_x[1] * d_psi_y[0];
        f0y[2] = psi_x[1] * d_psi_y[1];
        f0y[3] = psi_x[0] * d_psi_y[1];
        f0y[4] = psi_x[2] * d_psi_y[0];
        f0y[5] = psi_x[1] * d_psi_y[2];
        f0y[6] = psi_x[2] * d_psi_y[1];
        f0y[7] = psi_x[0] * d_psi_y[2];
        f0y[8] = psi_x[2] * d_psi_y[2];


        if (whatd & Fop_D2) {
            RN_ f0xx(val('.', 0, op_dxx));
            RN_ f0yy(val('.', 0, op_dyy));
            RN_ f0xy(val('.', 0, op_dxy));

            R dd_psi_xx[] = {4. / (hx * hx), 4. / (hx * hx), -8. / (hx * hx)};
            R dd_psi_yy[] = {4. / (hy * hy), 4. / (hy * hy), -8. / (hy * hy)};

            f0xx[0] = dd_psi_xx[0] * psi_y[0];
            f0xx[1] = dd_psi_xx[1] * psi_y[0];
            f0xx[2] = dd_psi_xx[1] * psi_y[1];
            f0xx[3] = dd_psi_xx[0] * psi_y[1];
            f0xx[4] = dd_psi_xx[2] * psi_y[0];
            f0xx[5] = dd_psi_xx[1] * psi_y[2];
            f0xx[6] = dd_psi_xx[2] * psi_y[1];
            f0xx[7] = dd_psi_xx[0] * psi_y[2];
            f0xx[8] = dd_psi_xx[2] * psi_y[2];

            f0yy[0] = psi_x[0] * dd_psi_yy[0];
            f0yy[1] = psi_x[1] * dd_psi_yy[0];
            f0yy[2] = psi_x[1] * dd_psi_yy[1];
            f0yy[3] = psi_x[0] * dd_psi_yy[1];
            f0yy[4] = psi_x[2] * dd_psi_yy[0];
            f0yy[5] = psi_x[1] * dd_psi_yy[2];
            f0yy[6] = psi_x[2] * dd_psi_yy[1];
            f0yy[7] = psi_x[0] * dd_psi_yy[2];
            f0yy[8] = psi_x[2] * dd_psi_yy[2];

            f0xy[0] = d_psi_x[0] * d_psi_y[0];
            f0xy[1] = d_psi_x[1] * d_psi_y[0];
            f0xy[2] = d_psi_x[1] * d_psi_y[1];
            f0xy[3] = d_psi_x[0] * d_psi_y[1];
            f0xy[4] = d_psi_x[2] * d_psi_y[0];
            f0xy[5] = d_psi_x[1] * d_psi_y[2];
            f0xy[6] = d_psi_x[2] * d_psi_y[1];
            f0xy[7] = d_psi_x[0] * d_psi_y[2];
            f0xy[8] = d_psi_x[2] * d_psi_y[2];

        }
    }
}

static TypeOfFE_P2QLagrange2d P2Q_2d;
GTypeOfFE<MeshQuad2> &P2QLagrange2d(P2Q_2d);
template <> GTypeOfFE<MeshQuad2> &DataFE<MeshQuad2>::P2 = P2Q_2d;

// P2 - 3D
class TypeOfFE_P2Lagrange3d : public GTypeOfFE<Mesh3> {

    typedef Mesh3 Mesh;
    typedef typename Mesh::Element E;
    static const int nbNodeOnItem[4];

  public:
    static const int k   = 2;
    static const int ndf = 10; //(k + 2) * (k + 1) / 2;
    static int Data[];
    static double alpha_Pi_h[];

    TypeOfFE_P2Lagrange3d() : GTypeOfFE<Mesh3>(10, 1, Data, 10, 10, alpha_Pi_h) {
        GTypeOfFE<Mesh>::basisFctType    = BasisFctType::P2;
        GTypeOfFE<Mesh>::polynomialOrder = k;

        static const R3 Pt[10] = {R3(0., 0., 0.),        R3(1., 0., 0.),         R3(0., 1., 0.),
                                  R3(0., 0., 1.),        R3(1. / 2, 0., 0.),     R3(0., 1. / 2, 0.),
                                  R3(0., 0., 1. / 2),    R3(1. / 2, 1. / 2, 0.), R3(1. / 2, 0., 1. / 2),
                                  R3(0., 1. / 2, 1. / 2)};

        for (int i = 0; i < ndf; ++i) {
            Pt_Pi_h[i]  = Pt[i];
            ipj_Pi_h[i] = IPJ(i, i, 0);
        }
    }

    void FB(const What_d, const Element &, const Rd &, RNMK_ &) const;
};

const int TypeOfFE_P2Lagrange3d::nbNodeOnItem[4] = {1, 1, 0, 0};
int TypeOfFE_P2Lagrange3d::Data[]                = {
    0, 1, 2, 3, 4, 5, 6, 7, 8, 9, // the support number  of the node of the df
    0, 0, 0, 0, 0, 0, 0, 0, 0, 0, // the number of the df on  the node
    0, 1, 2, 3, 4, 5, 6, 7, 8, 9, // the node of the df
    0, 1, 2, 3, 4, 5, 6, 7, 8, 9, // which are de df on sub FE
    1, 1, 0, 0,                   // nb node on what
    0,                            // for each compontant $j=0,N-1$ it give the sub FE associated
    0,                            // begin_dfcomp
    10                            // end_dfcomp
};

double TypeOfFE_P2Lagrange3d::alpha_Pi_h[] = {1., 1., 1., 1., 1., 1., 1., 1., 1., 1.};

void TypeOfFE_P2Lagrange3d::FB(const What_d whatd, const Element &K, const R3 &P, RNMK_ &val) const {
    R l[] = {1. - P.sum(), P.x, P.y, P.z};

    assert(val.N() >= E::nv + E::ne);
    assert(val.M() == 1);

    val = 0;
    RN_ f0(val('.', 0, op_id));
    if (whatd & Fop_D0) {
        int k = 0;
        for (int i = 0; i < E::nv; ++i)
            f0[k++] = l[i] * (2 * l[i] - 1.);
        for (int i = 0; i < E::ne; ++i)
            f0[k++] = 4. * l[E::nvedge[i][0]] * l[E::nvedge[i][1]];
    }

    if (whatd & (Fop_D1 | Fop_D2)) {

        R3 Dl[4];
        R l4[4] = {(4 * l[0] - 1), (4 * l[1] - 1), (4 * l[2] - 1), (4 * l[3] - 1)};
        K.Gradlambda(Dl);

        if (whatd & (Fop_D1)) {
            RN_ f0x(val('.', 0, op_dx));
            RN_ f0y(val('.', 0, op_dy));
            RN_ f0z(val('.', 0, op_dz));

            int k = 0;
            for (int i = 0; i < E::nv; ++i, ++k) {
                f0x[k] = Dl[i].x * l4[i];
                f0y[k] = Dl[i].y * l4[i];
                f0z[k] = Dl[i].z * l4[i];
            }

            for (int i = 0; i < E::ne; ++i, ++k) {
                int i0 = E::nvedge[i][0], i1 = E::nvedge[i][1];
                f0x[k] = 4 * (Dl[i1].x * l[i0] + Dl[i0].x * l[i1]);
                f0y[k] = 4 * (Dl[i1].y * l[i0] + Dl[i0].y * l[i1]);
                f0z[k] = 4 * (Dl[i1].z * l[i0] + Dl[i0].z * l[i1]);
            }

            assert(k == 10);
        }

        if (whatd & Fop_D2) {
            RN_ f0xx(val('.', 0, op_dxx));
            RN_ f0yy(val('.', 0, op_dyy));
            RN_ f0zz(val('.', 0, op_dzz));
            RN_ f0xy(val('.', 0, op_dxy));
            RN_ f0xz(val('.', 0, op_dxz));
            RN_ f0yz(val('.', 0, op_dyz));

            int k = 0;
            for (int i = 0; i < E::nv; ++i, ++k) {
                f0xx[k] = 4. * Dl[i].x * Dl[i].x;
                f0yy[k] = 4. * Dl[i].y * Dl[i].y;
                f0zz[k] = 4. * Dl[i].z * Dl[i].z;
                f0xy[k] = 4. * Dl[i].x * Dl[i].y;
                f0xz[k] = 4. * Dl[i].x * Dl[i].z;
                f0yz[k] = 4. * Dl[i].y * Dl[i].z;
            }
            for (int i = 0; i < E::ne; ++i, ++k) {
                int i0 = E::nvedge[i][0], i1 = E::nvedge[i][1];
                f0xx[k] = 8. * Dl[i0].x * Dl[i1].x;
                f0yy[k] = 8. * Dl[i0].y * Dl[i1].y;
                f0zz[k] = 8. * Dl[i0].z * Dl[i1].z;
                f0xy[k] = 4. * (Dl[i0].x * Dl[i1].y + Dl[i1].x * Dl[i0].y);
                f0xz[k] = 4. * (Dl[i0].x * Dl[i1].z + Dl[i1].x * Dl[i0].z);
                f0yz[k] = 4. * (Dl[i0].y * Dl[i1].z + Dl[i1].y * Dl[i0].z);
            }
            assert(k == 10);
        }
    }
}

static TypeOfFE_P2Lagrange3d P2_3d;
GTypeOfFE<Mesh3> &P2Lagrange3d(P2_3d);
template <> GTypeOfFE<Mesh3> &DataFE<Mesh3>::P2 = P2_3d;<|MERGE_RESOLUTION|>--- conflicted
+++ resolved
@@ -104,11 +104,7 @@
         if (whatd & Fop_dx) {
             RN_ f0x(val('.', 0, op_dx));
             f0x[0] = 0;
-<<<<<<< HEAD
-            f0x[1] = 1. / K.mesure();
-=======
             f0x[1] = 1. / K.measure();
->>>>>>> 7a93fdb8
             f0x[2] = 2 * l[1] * f0x[1];
         }
     }
