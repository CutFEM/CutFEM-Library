--- conflicted
+++ resolved
@@ -16,153 +16,94 @@
 #include "expression.hpp"
 #include "../problem/CutFEM_parameter.hpp"
 
-std::shared_ptr<ExpressionMultConst>
-operator*(const std::shared_ptr<ExpressionVirtual> &f1, double cc) {
-   return std::make_shared<ExpressionMultConst>(f1, cc);
+std::shared_ptr<ExpressionMultConst> operator*(const std::shared_ptr<ExpressionVirtual> &f1, double cc) {
+    return std::make_shared<ExpressionMultConst>(f1, cc);
 }
-std::shared_ptr<ExpressionMultConst>
-operator*(double cc, const std::shared_ptr<ExpressionVirtual> &f1) {
-   return std::make_shared<ExpressionMultConst>(f1, cc);
+std::shared_ptr<ExpressionMultConst> operator*(double cc, const std::shared_ptr<ExpressionVirtual> &f1) {
+    return std::make_shared<ExpressionMultConst>(f1, cc);
 }
-std::shared_ptr<ExpressionMultConst>
-operator*(const std::shared_ptr<ExpressionVirtual> &f1,
-          const Normal_Component_X &cc) {
-   return std::make_shared<ExpressionMultConst>(f1, cc);
+std::shared_ptr<ExpressionMultConst> operator*(const std::shared_ptr<ExpressionVirtual> &f1,
+                                               const Normal_Component_X &cc) {
+    return std::make_shared<ExpressionMultConst>(f1, cc);
 }
-std::shared_ptr<ExpressionMultConst>
-operator*(const std::shared_ptr<ExpressionVirtual> &f1,
-          const Normal_Component_Y &cc) {
-   return std::make_shared<ExpressionMultConst>(f1, cc);
+std::shared_ptr<ExpressionMultConst> operator*(const std::shared_ptr<ExpressionVirtual> &f1,
+                                               const Normal_Component_Y &cc) {
+    return std::make_shared<ExpressionMultConst>(f1, cc);
 }
-std::shared_ptr<ExpressionMultConst>
-operator*(const std::shared_ptr<ExpressionVirtual> &f1,
-          const Normal_Component_Z &cc) {
-   return std::make_shared<ExpressionMultConst>(f1, cc);
+std::shared_ptr<ExpressionMultConst> operator*(const std::shared_ptr<ExpressionVirtual> &f1,
+                                               const Normal_Component_Z &cc) {
+    return std::make_shared<ExpressionMultConst>(f1, cc);
 }
 
-std::shared_ptr<ExpressionAbs>
-fabs(const std::shared_ptr<ExpressionVirtual> &f1) {
-   return std::make_shared<ExpressionAbs>(f1);
+std::shared_ptr<ExpressionAbs> fabs(const std::shared_ptr<ExpressionVirtual> &f1) {
+    return std::make_shared<ExpressionAbs>(f1);
 }
 
-std::shared_ptr<ExpressionProduct>
-operator*(const std::shared_ptr<ExpressionVirtual> &f1,
-          const std::shared_ptr<ExpressionVirtual> &f2) {
-   return std::make_shared<ExpressionProduct>(f1, f2);
+std::shared_ptr<ExpressionProduct> operator*(const std::shared_ptr<ExpressionVirtual> &f1,
+                                             const std::shared_ptr<ExpressionVirtual> &f2) {
+    return std::make_shared<ExpressionProduct>(f1, f2);
 }
 
-std::shared_ptr<ExpressionPow> pow(const std::shared_ptr<ExpressionVirtual> &f1,
-                                   const double nn) {
-   return std::make_shared<ExpressionPow>(f1, nn);
+std::shared_ptr<ExpressionPow> pow(const std::shared_ptr<ExpressionVirtual> &f1, const double nn) {
+    return std::make_shared<ExpressionPow>(f1, nn);
 }
-std::shared_ptr<ExpressionPow>
-operator^(const std::shared_ptr<ExpressionVirtual> &f1, const double nn) {
-   return std::make_shared<ExpressionPow>(f1, nn);
+std::shared_ptr<ExpressionPow> operator^(const std::shared_ptr<ExpressionVirtual> &f1, const double nn) {
+    return std::make_shared<ExpressionPow>(f1, nn);
 }
-std::shared_ptr<ExpressionPow>
-sqrt(const std::shared_ptr<ExpressionVirtual> &f1) {
-   return pow(f1, 1. / 2);
+std::shared_ptr<ExpressionPow> sqrt(const std::shared_ptr<ExpressionVirtual> &f1) { return pow(f1, 1. / 2); }
+
+std::shared_ptr<ExpressionDivision> operator/(const std::shared_ptr<ExpressionVirtual> &f1,
+                                              const std::shared_ptr<ExpressionVirtual> &f2) {
+    return std::make_shared<ExpressionDivision>(f1, f2);
 }
 
-std::shared_ptr<ExpressionDivision>
-operator/(const std::shared_ptr<ExpressionVirtual> &f1,
-          const std::shared_ptr<ExpressionVirtual> &f2) {
-   return std::make_shared<ExpressionDivision>(f1, f2);
+std::shared_ptr<ExpressionSum> operator+(const std::shared_ptr<ExpressionVirtual> &f1,
+                                         const std::shared_ptr<ExpressionVirtual> &f2) {
+    return std::make_shared<ExpressionSum>(f1, f2);
 }
 
-std::shared_ptr<ExpressionSum>
-operator+(const std::shared_ptr<ExpressionVirtual> &f1,
-          const std::shared_ptr<ExpressionVirtual> &f2) {
-   return std::make_shared<ExpressionSum>(f1, f2);
+std::shared_ptr<ExpressionSum> operator-(const std::shared_ptr<ExpressionVirtual> &f1,
+                                         const std::shared_ptr<ExpressionVirtual> &f2) {
+    return f1 + (-1. * f2);
 }
 
-std::shared_ptr<ExpressionSum>
-operator-(const std::shared_ptr<ExpressionVirtual> &f1,
-          const std::shared_ptr<ExpressionVirtual> &f2) {
-   return f1 + (-1. * f2);
+std::shared_ptr<ExpressionNormal2> operator*(const FunFEM<Mesh2> &f1, const Normal &n) {
+    return std::make_shared<ExpressionNormal2>(f1, n);
+}
+std::shared_ptr<ExpressionNormal2> operator*(const FunFEM<Mesh2> &f1, const Tangent &n) {
+    return std::make_shared<ExpressionNormal2>(f1, n);
+}
+std::shared_ptr<ExpressionNormal2> operator*(const FunFEM<Mesh2> &f1, const Conormal &n) {
+    return std::make_shared<ExpressionNormal2>(f1, n);
+}
+std::shared_ptr<ExpressionNormal3> operator*(const FunFEM<Mesh3> &f1, const Normal &n) {
+    return std::make_shared<ExpressionNormal3>(f1);
 }
 
-<<<<<<< HEAD
-std::shared_ptr<ExpressionNormal2> operator*(const FunFEM<Mesh2> &f1,
-                                             const Normal &n) {
-   return std::make_shared<ExpressionNormal2>(f1, n);
+std::shared_ptr<ExpressionAverage> average(const std::shared_ptr<ExpressionVirtual> &f1, const double kk1,
+                                           const double kk2) {
+    return std::make_shared<ExpressionAverage>(f1, kk1, kk2);
 }
-std::shared_ptr<ExpressionNormal2> operator*(const FunFEM<Mesh2> &f1,
-                                             const Tangent &n) {
-   return std::make_shared<ExpressionNormal2>(f1, n);
+std::shared_ptr<ExpressionAverage> jump(const std::shared_ptr<ExpressionVirtual> &f1, const double kk1,
+                                        const double kk2) {
+    return std::make_shared<ExpressionAverage>(f1, 1, -1);
 }
-std::shared_ptr<ExpressionNormal2> operator*(const FunFEM<Mesh2> &f1,
-                                             const Conormal &n) {
-   return std::make_shared<ExpressionNormal2>(f1, n);
+std::shared_ptr<ExpressionAverage> operator*(double c, const ExpressionAverage &fh) {
+    return std::make_shared<ExpressionAverage>(fh.fun1, c * fh.k1, c * fh.k2);
 }
-std::shared_ptr<ExpressionNormal3> operator*(const FunFEM<Mesh3> &f1,
-                                             const Normal &n) {
-=======
-std::shared_ptr<ExpressionNormal2> operator*(const FunFEM<Mesh2> &f1, const Normal &n) {
-   return std::make_shared<ExpressionNormal2>(f1, n);
-}
-std::shared_ptr<ExpressionNormal2> operator*(const FunFEM<Mesh2> &f1, const Tangent &n) {
-   return std::make_shared<ExpressionNormal2>(f1, n);
-}
-std::shared_ptr<ExpressionNormal2> operator*(const FunFEM<Mesh2> &f1, const Conormal &n) {
-   return std::make_shared<ExpressionNormal2>(f1, n);
-}
-std::shared_ptr<ExpressionNormal3> operator*(const FunFEM<Mesh3> &f1, const Normal &n) {
->>>>>>> ccf122e8
-   return std::make_shared<ExpressionNormal3>(f1);
+std::shared_ptr<ExpressionAverage> operator*(const ExpressionAverage &fh, double c) {
+    return std::make_shared<ExpressionAverage>(fh.fun1, c * fh.k1, c * fh.k2);
 }
 
-std::shared_ptr<ExpressionAverage> average(const std::shared_ptr<ExpressionVirtual> &f1,
-                          const double kk1, const double kk2) {
-   return std::make_shared<ExpressionAverage>(f1, kk1, kk2);
-}
-std::shared_ptr<ExpressionAverage> jump(const std::shared_ptr<ExpressionVirtual> &f1,
-                       const double kk1, const double kk2) {
-   return std::make_shared<ExpressionAverage>(f1, 1, -1);
-}
-std::shared_ptr<ExpressionAverage> operator*(double c, const ExpressionAverage &fh) {
-   return std::make_shared<ExpressionAverage>(fh.fun1, c * fh.k1, c * fh.k2);
-}
-std::shared_ptr<ExpressionAverage> operator*(const ExpressionAverage &fh, double c) {
-   return std::make_shared<ExpressionAverage>(fh.fun1, c * fh.k1, c * fh.k2);
+ExpressionBurgerFlux burgerFlux(const ExpressionVirtual &f1) { return ExpressionBurgerFlux(f1); }
+ExpressionNormalBurgerFlux burgerFlux(const ExpressionVirtual &f1, const Normal &n) {
+    return ExpressionNormalBurgerFlux(f1);
 }
 
-ExpressionBurgerFlux burgerFlux(const ExpressionVirtual &f1) {
-   return ExpressionBurgerFlux(f1);
-}
-ExpressionNormalBurgerFlux burgerFlux(const ExpressionVirtual &f1,
-                                      const Normal &n) {
-   return ExpressionNormalBurgerFlux(f1);
-}
-
-<<<<<<< HEAD
-std::shared_ptr<ExpressionDSx2> dxS(const FunFEM<Mesh2> &f1) {
-   return std::make_shared<ExpressionDSx2>(f1);
-}
-std::shared_ptr<ExpressionDSy2> dyS(const FunFEM<Mesh2> &f1) {
-   return std::make_shared<ExpressionDSy2>(f1);
-}
-std::shared_ptr<ExpressionDivS2> divS(const FunFEM<Mesh2> &f1) {
-   return std::make_shared<ExpressionDivS2>(f1);
-}
-std::shared_ptr<ExpressionDSx3> dxS(const FunFEM<Mesh3> &f1) {
-   return std::make_shared<ExpressionDSx3>(f1);
-}
-std::shared_ptr<ExpressionDSy3> dyS(const FunFEM<Mesh3> &f1) {
-   return std::make_shared<ExpressionDSy3>(f1);
-}
-std::shared_ptr<ExpressionDSz3> dzS(const FunFEM<Mesh3> &f1) {
-   return std::make_shared<ExpressionDSz3>(f1);
-}
-std::shared_ptr<ExpressionDivS3> divS(const FunFEM<Mesh3> &f1) {
-   return std::make_shared<ExpressionDivS3>(f1);
-}
-=======
 std::shared_ptr<ExpressionDSx2> dxS(const FunFEM<Mesh2> &f1) { return std::make_shared<ExpressionDSx2>(f1); }
 std::shared_ptr<ExpressionDSy2> dyS(const FunFEM<Mesh2> &f1) { return std::make_shared<ExpressionDSy2>(f1); }
 std::shared_ptr<ExpressionDivS2> divS(const FunFEM<Mesh2> &f1) { return std::make_shared<ExpressionDivS2>(f1); }
 std::shared_ptr<ExpressionDSx3> dxS(const FunFEM<Mesh3> &f1) { return std::make_shared<ExpressionDSx3>(f1); }
 std::shared_ptr<ExpressionDSy3> dyS(const FunFEM<Mesh3> &f1) { return std::make_shared<ExpressionDSy3>(f1); }
 std::shared_ptr<ExpressionDSz3> dzS(const FunFEM<Mesh3> &f1) { return std::make_shared<ExpressionDSz3>(f1); }
-std::shared_ptr<ExpressionDivS3> divS(const FunFEM<Mesh3> &f1) { return std::make_shared<ExpressionDivS3>(f1); }
->>>>>>> ccf122e8
+std::shared_ptr<ExpressionDivS3> divS(const FunFEM<Mesh3> &f1) { return std::make_shared<ExpressionDivS3>(f1); }