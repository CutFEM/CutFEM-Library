--- conflicted
+++ resolved
@@ -67,18 +67,6 @@
 
 if(${CUTFEM_BUILD_MAIN})
 
-<<<<<<< HEAD
-=======
-
-set(EX_NAME surfactant)
-add_executable(${EX_NAME}  mainFiles/surfactant_cg.cpp )
-target_link_libraries(${EX_NAME} PUBLIC ${EXTRA_LIBS})
-
-set(EX_NAME mesh)
-add_executable(${EX_NAME}  mainFiles/test_mesh.cpp )
-target_link_libraries(${EX_NAME} PUBLIC ${EXTRA_LIBS})
-
->>>>>>> ccf122e8
 set(EX_NAME darcy)
 add_executable(${EX_NAME}  mainFiles/darcy.cpp )
 target_link_libraries(${EX_NAME} PUBLIC ${EXTRA_LIBS} )
@@ -88,19 +76,6 @@
 add_executable(${EX_NAME}  mainFiles/bulk_convection_diffusion.cpp )
 target_link_libraries(${EX_NAME} PUBLIC ${EXTRA_LIBS} )
 
-<<<<<<< HEAD
-=======
-set(EX_NAME cgbulkCD)
-add_executable(${EX_NAME}  mainFiles/cg_bulk_convection_diffusion.cpp )
-target_link_libraries(${EX_NAME} PUBLIC ${EXTRA_LIBS} )
-
-set(EX_NAME cgcoupledCD)
-add_executable(${EX_NAME}  mainFiles/cg_coupled_convection_diffusion.cpp )
-target_link_libraries(${EX_NAME} PUBLIC ${EXTRA_LIBS} )
-
-
-target_link_libraries(${EX_NAME} PUBLIC ${EXTRA_LIBS})
->>>>>>> ccf122e8
 #                        
 set(EX_NAME limiter)
 add_executable(${EX_NAME}  mainFiles/limiter_example.cpp )
